# Copyright The PyTorch Lightning team.
#
# Licensed under the Apache License, Version 2.0 (the "License");
# you may not use this file except in compliance with the License.
# You may obtain a copy of the License at
#
#     http://www.apache.org/licenses/LICENSE-2.0
#
# Unless required by applicable law or agreed to in writing, software
# distributed under the License is distributed on an "AS IS" BASIS,
# WITHOUT WARRANTIES OR CONDITIONS OF ANY KIND, either express or implied.
# See the License for the specific language governing permissions and
# limitations under the License.
from unittest.mock import ANY, Mock

import pytest
import torch
from torch.utils.data.dataloader import DataLoader

from pytorch_lightning.lite import LightningLite
from pytorch_lightning.lite.wrappers import _LiteDataLoader, _LiteModule, _LiteOptimizer
from tests.helpers.runif import RunIf


class EmptyLite(LightningLite):
    def run(self):
        pass


def test_lite_module_wraps():
    """Test that the wrapped module is accessible via the property."""
    module = Mock()
    assert _LiteModule(module, Mock()).module is module


@RunIf(min_gpus=1)
@pytest.mark.parametrize(
    "precision, input_type, expected_type",
    [
        (32, torch.float16, torch.float32),
        (32, torch.float32, torch.float32),
        (32, torch.float64, torch.float32),
        (16, torch.float32, torch.float16),
        (16, torch.float64, torch.float16),
    ],
)
def test_lite_module_forward_conversion(precision, input_type, expected_type):
    """Test that the LiteModule performs autocasting on the input tensors and during forward()."""
    lite = EmptyLite(precision=precision, accelerator="gpu", devices=1)
    device = torch.device("cuda", 0)

    def check_autocast(forward_input):
        assert precision != 16 or torch.is_autocast_enabled()
        return forward_input

    module = Mock(wraps=torch.nn.Linear(1, 1), side_effect=check_autocast)
    lite_module = _LiteModule(module, lite._precision_plugin).to(device)
    out = lite_module(torch.rand(1, dtype=input_type, device=device))
    assert module.call_args[0][0].dtype == expected_type
    assert out.dtype == torch.get_default_dtype()


def test_lite_dataloader_iterator():
<<<<<<< HEAD
    """Test that the iteration over a LiteDataLoader wraps the iterator of the underlying dataloader."""
    dataloader = DataLoader(range(5), batch_size=2)
    dataloader2 = DataLoader(range(5), batch_size=2)
    lite_dataloader = _LiteDataLoader(dataloader2)
=======
    """Test that the iteration over a LiteDataLoader wraps the iterator of the underlying dataloader (no automatic
    device placement)."""
    dataloader = DataLoader(range(5), batch_size=2)
    lite_dataloader = _LiteDataLoader(dataloader)
>>>>>>> 1686aab5
    assert len(lite_dataloader) == len(dataloader) == 3

    iterator = iter(dataloader)
    lite_iterator = iter(lite_dataloader)

    assert torch.equal(next(iterator), next(lite_iterator))
    assert torch.equal(next(iterator), next(lite_iterator))
    assert torch.equal(next(iterator), next(lite_iterator))

    with pytest.raises(StopIteration):
        next(iterator)

    with pytest.raises(StopIteration):
        next(lite_iterator)


@pytest.mark.parametrize(
    "src_device, dest_device",
    [
        (torch.device("cpu"), torch.device("cpu")),
        pytest.param(torch.device("cpu"), torch.device("cuda", 0), marks=RunIf(min_gpus=1)),
        pytest.param(torch.device("cuda", 0), torch.device("cpu"), marks=RunIf(min_gpus=1)),
    ],
)
def test_lite_dataloader_device_placement(src_device, dest_device):
    """Test that the LiteDataLoader moves data to the device in its iterator."""
    sample0 = torch.tensor(0, device=src_device)
    sample1 = torch.tensor(1, device=src_device)
    sample2 = {"data": torch.tensor(2, device=src_device)}
    sample3 = {"data": torch.tensor(3, device=src_device)}
    dataloader = DataLoader([sample0, sample1, sample2, sample3], batch_size=2)
    lite_dataloader = _LiteDataLoader(dataloader=dataloader, device=dest_device)
    iterator = iter(lite_dataloader)

    batch0 = next(iterator)
    assert torch.equal(batch0, torch.tensor([0, 1], device=dest_device))

    batch1 = next(iterator)
    assert torch.equal(batch1["data"], torch.tensor([2, 3], device=dest_device))


def test_lite_optimizer_wraps():
    """Test that the LiteOptimizer fully wraps the optimizer."""
    optimizer_cls = torch.optim.SGD
    optimizer = Mock(spec=optimizer_cls)
    lite_optimizer = _LiteOptimizer(optimizer, Mock())
    assert lite_optimizer.optimizer is optimizer
    assert isinstance(lite_optimizer, optimizer_cls)


def test_lite_optimizer_steps():
    """Test that the LiteOptimizer forwards the step() and zero_grad() calls to the wrapped optimizer."""
    optimizer = Mock()
    accelerator = Mock()
    lite_optimizer = _LiteOptimizer(optimizer=optimizer, accelerator=accelerator)
    lite_optimizer.step()
    accelerator.optimizer_step.assert_called_once()
    accelerator.optimizer_step.assert_called_with(optimizer, opt_idx=0, closure=ANY, model=accelerator.model)<|MERGE_RESOLUTION|>--- conflicted
+++ resolved
@@ -61,17 +61,10 @@
 
 
 def test_lite_dataloader_iterator():
-<<<<<<< HEAD
-    """Test that the iteration over a LiteDataLoader wraps the iterator of the underlying dataloader."""
-    dataloader = DataLoader(range(5), batch_size=2)
-    dataloader2 = DataLoader(range(5), batch_size=2)
-    lite_dataloader = _LiteDataLoader(dataloader2)
-=======
     """Test that the iteration over a LiteDataLoader wraps the iterator of the underlying dataloader (no automatic
     device placement)."""
     dataloader = DataLoader(range(5), batch_size=2)
     lite_dataloader = _LiteDataLoader(dataloader)
->>>>>>> 1686aab5
     assert len(lite_dataloader) == len(dataloader) == 3
 
     iterator = iter(dataloader)
