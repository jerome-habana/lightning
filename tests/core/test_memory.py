--- conflicted
+++ resolved
@@ -228,8 +228,6 @@
 
 
 @pytest.mark.parametrize('mode', [ModelSummary.MODE_FULL, ModelSummary.MODE_TOP])
-<<<<<<< HEAD
-=======
 def test_summary_with_scripted_modules(mode):
     model = PartialScriptModel()
     summary = model.summarize(mode=mode)
@@ -239,7 +237,6 @@
 
 
 @pytest.mark.parametrize('mode', [ModelSummary.MODE_FULL, ModelSummary.MODE_TOP])
->>>>>>> 48bbcd3b
 @pytest.mark.parametrize(['example_input', 'expected_size'], [
     pytest.param([], UNKNOWN_SIZE),
     pytest.param((1, 2, 3), [UNKNOWN_SIZE] * 3),
@@ -290,11 +287,7 @@
 
 
 @RunIf(min_gpus=1, amp_native=True)
-<<<<<<< HEAD
-def test_model_size_precision(monkeypatch, tmpdir):
-=======
 def test_model_size_precision(tmpdir):
->>>>>>> 48bbcd3b
     """ Test model size for half and full precision. """
     model = PreCalculatedModel()
 
