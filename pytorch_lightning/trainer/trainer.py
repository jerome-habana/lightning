# Copyright The PyTorch Lightning team.
#
# Licensed under the Apache License, Version 2.0 (the "License");
# you may not use this file except in compliance with the License.
# You may obtain a copy of the License at
#
#     http://www.apache.org/licenses/LICENSE-2.0
#
# Unless required by applicable law or agreed to in writing, software
# distributed under the License is distributed on an "AS IS" BASIS,
# WITHOUT WARRANTIES OR CONDITIONS OF ANY KIND, either express or implied.
# See the License for the specific language governing permissions and
# limitations under the License.
"""Trainer to automate the training."""
import inspect
import logging
import os
import traceback
import warnings
from argparse import ArgumentParser, Namespace
from copy import deepcopy
from datetime import timedelta
from pathlib import Path
from typing import Any, Callable, cast, Dict, Iterable, List, Optional, Tuple, Type, Union
from weakref import proxy

import torch
from packaging.version import Version
from torch.optim import Optimizer
from torch.utils.data import DataLoader

import pytorch_lightning as pl
from pytorch_lightning.accelerators import Accelerator, GPUAccelerator, IPUAccelerator, TPUAccelerator, HPUAccelerator
from pytorch_lightning.callbacks import Callback, EarlyStopping, ModelCheckpoint, ProgressBarBase
from pytorch_lightning.callbacks.prediction_writer import BasePredictionWriter
from pytorch_lightning.core.datamodule import LightningDataModule
from pytorch_lightning.core.optimizer import LightningOptimizer
from pytorch_lightning.loggers import LightningLoggerBase
from pytorch_lightning.loggers.base import DummyLogger, LoggerCollection
from pytorch_lightning.loggers.tensorboard import TensorBoardLogger
from pytorch_lightning.loops import PredictionLoop, TrainingEpochLoop
from pytorch_lightning.loops.dataloader.evaluation_loop import EvaluationLoop
from pytorch_lightning.loops.fit_loop import FitLoop
from pytorch_lightning.loops.utilities import _parse_loop_limits, _reset_progress
from pytorch_lightning.plugins import (
    ApexMixedPrecisionPlugin,
    NativeMixedPrecisionPlugin,
    PLUGIN_INPUT,
    PrecisionPlugin,
)
from pytorch_lightning.plugins.environments.slurm_environment import SLURMEnvironment
from pytorch_lightning.profiler import (
    AdvancedProfiler,
    BaseProfiler,
    PassThroughProfiler,
    PyTorchProfiler,
    SimpleProfiler,
    XLAProfiler,
)
from pytorch_lightning.strategies import ParallelStrategy, Strategy
from pytorch_lightning.strategies.ddp_spawn import DDPSpawnStrategy
from pytorch_lightning.trainer.callback_hook import TrainerCallbackHookMixin
from pytorch_lightning.trainer.configuration_validator import verify_loop_configurations
from pytorch_lightning.trainer.connectors.accelerator_connector import AcceleratorConnector
from pytorch_lightning.trainer.connectors.callback_connector import CallbackConnector
from pytorch_lightning.trainer.connectors.checkpoint_connector import CheckpointConnector
from pytorch_lightning.trainer.connectors.data_connector import DataConnector
from pytorch_lightning.trainer.connectors.logger_connector import LoggerConnector
from pytorch_lightning.trainer.connectors.logger_connector.result import _ResultCollection
from pytorch_lightning.trainer.connectors.signal_connector import SignalConnector
from pytorch_lightning.trainer.data_loading import TrainerDataLoadingMixin
from pytorch_lightning.trainer.optimizers import TrainerOptimizersMixin
from pytorch_lightning.trainer.states import RunningStage, TrainerFn, TrainerState, TrainerStatus
from pytorch_lightning.trainer.supporters import CombinedLoader
from pytorch_lightning.tuner.lr_finder import _LRFinder
from pytorch_lightning.tuner.tuning import Tuner
from pytorch_lightning.utilities import (
    _IPU_AVAILABLE,
    _TPU_AVAILABLE,
    _HPU_AVAILABLE,
    AMPType,
    device_parser,
    GradClipAlgorithmType,
    parsing,
)
from pytorch_lightning.utilities.apply_func import apply_to_collection
from pytorch_lightning.utilities.argparse import (
    _defaults_from_env_vars,
    add_argparse_args,
    from_argparse_args,
    parse_argparser,
    parse_env_variables,
)
from pytorch_lightning.utilities.auto_restart import _add_capture_metadata_collate
from pytorch_lightning.utilities.cloud_io import get_filesystem
from pytorch_lightning.utilities.data import _auto_add_worker_init_fn, has_len_all_ranks
from pytorch_lightning.utilities.distributed import distributed_available
from pytorch_lightning.utilities.exceptions import ExitGracefullyException, MisconfigurationException
from pytorch_lightning.utilities.imports import _fault_tolerant_training
from pytorch_lightning.utilities.meta import is_on_meta_device, materialize_module
from pytorch_lightning.utilities.model_helpers import is_overridden
from pytorch_lightning.utilities.rank_zero import rank_zero_deprecation, rank_zero_info, rank_zero_warn
from pytorch_lightning.utilities.seed import reset_seed
from pytorch_lightning.utilities.signature_utils import is_param_in_hook_signature
from pytorch_lightning.utilities.types import (
    _EVALUATE_OUTPUT,
    _PATH,
    _PREDICT_OUTPUT,
    EVAL_DATALOADERS,
    LRSchedulerConfig,
    STEP_OUTPUT,
    TRAIN_DATALOADERS,
)
from pytorch_lightning.utilities.warnings import PossibleUserWarning

log = logging.getLogger(__name__)
# warnings to ignore in trainer
warnings.filterwarnings(
    "ignore", message="torch.distributed.reduce_op is deprecated, please use torch.distributed.ReduceOp instead"
)


class Trainer(
    TrainerCallbackHookMixin,  # TODO: Remove in v1.8
    TrainerOptimizersMixin,  # TODO: Remove in v1.8
    TrainerDataLoadingMixin,  # TODO: Remove in v1.8
):
    @_defaults_from_env_vars
    def __init__(
        self,
        logger: Union[LightningLoggerBase, Iterable[LightningLoggerBase], bool] = True,
        checkpoint_callback: Optional[bool] = None,
        enable_checkpointing: bool = True,
        callbacks: Optional[Union[List[Callback], Callback]] = None,
        default_root_dir: Optional[str] = None,
        gradient_clip_val: Optional[Union[int, float]] = None,
        gradient_clip_algorithm: Optional[str] = None,
        process_position: int = 0,
        num_nodes: int = 1,
        num_processes: Optional[int] = None,
        devices: Optional[Union[List[int], str, int]] = None,
        gpus: Optional[Union[List[int], str, int]] = None,
        auto_select_gpus: bool = False,
        hpus: Optional[int] = None,
        tpu_cores: Optional[Union[List[int], str, int]] = None,
        ipus: Optional[int] = None,
        log_gpu_memory: Optional[str] = None,  # TODO: Remove in 1.7
        progress_bar_refresh_rate: Optional[int] = None,  # TODO: remove in v1.7
        enable_progress_bar: bool = True,
        overfit_batches: Union[int, float] = 0.0,
        track_grad_norm: Union[int, float, str] = -1,
        check_val_every_n_epoch: int = 1,
        fast_dev_run: Union[int, bool] = False,
        accumulate_grad_batches: Optional[Union[int, Dict[int, int]]] = None,
        max_epochs: Optional[int] = None,
        min_epochs: Optional[int] = None,
        max_steps: int = -1,
        min_steps: Optional[int] = None,
        max_time: Optional[Union[str, timedelta, Dict[str, int]]] = None,
        limit_train_batches: Optional[Union[int, float]] = None,
        limit_val_batches: Optional[Union[int, float]] = None,
        limit_test_batches: Optional[Union[int, float]] = None,
        limit_predict_batches: Optional[Union[int, float]] = None,
        val_check_interval: Optional[Union[int, float]] = None,
        flush_logs_every_n_steps: Optional[int] = None,
        log_every_n_steps: int = 50,
        accelerator: Optional[Union[str, Accelerator]] = None,
        strategy: Optional[Union[str, Strategy]] = None,
        sync_batchnorm: bool = False,
        precision: Union[int, str] = 32,
        enable_model_summary: bool = True,
        weights_summary: Optional[str] = "top",
        weights_save_path: Optional[str] = None,
        num_sanity_val_steps: int = 2,
        resume_from_checkpoint: Optional[Union[Path, str]] = None,
        profiler: Optional[Union[BaseProfiler, str]] = None,
        benchmark: bool = False,
        deterministic: bool = False,
        reload_dataloaders_every_n_epochs: int = 0,
        auto_lr_find: Union[bool, str] = False,
        replace_sampler_ddp: bool = True,
        detect_anomaly: bool = False,
        auto_scale_batch_size: Union[str, bool] = False,
        prepare_data_per_node: Optional[bool] = None,
        plugins: Optional[Union[PLUGIN_INPUT, List[PLUGIN_INPUT]]] = None,
        amp_backend: str = "native",
        amp_level: Optional[str] = None,
        move_metrics_to_cpu: bool = False,
        multiple_trainloader_mode: str = "max_size_cycle",
        stochastic_weight_avg: bool = False,
        terminate_on_nan: Optional[bool] = None,
    ) -> None:
        r"""
        Customize every aspect of training via flags.

        Args:

            accelerator: Supports passing different accelerator types ("cpu", "gpu", "tpu", "ipu", "hpu", "auto")
                as well as custom accelerator instances.

                .. deprecated:: v1.5
                    Passing training strategies (e.g., 'ddp') to ``accelerator`` has been deprecated in v1.5.0
                    and will be removed in v1.7.0. Please use the ``strategy`` argument instead.

            accumulate_grad_batches: Accumulates grads every k batches or as set up in the dict.
                Default: ``None``.

            amp_backend: The mixed precision backend to use ("native" or "apex").
                Default: ``'native''``.

            amp_level: The optimization level to use (O1, O2, etc...). By default it will be set to "O2"
                if ``amp_backend`` is set to "apex".

            auto_lr_find: If set to True, will make trainer.tune() run a learning rate finder,
                trying to optimize initial learning for faster convergence. trainer.tune() method will
                set the suggested learning rate in self.lr or self.learning_rate in the LightningModule.
                To use a different key set a string instead of True with the key name.
                Default: ``False``.

            auto_scale_batch_size: If set to True, will `initially` run a batch size
                finder trying to find the largest batch size that fits into memory.
                The result will be stored in self.batch_size in the LightningModule.
                Additionally, can be set to either `power` that estimates the batch size through
                a power search or `binsearch` that estimates the batch size through a binary search.
                Default: ``False``.

            auto_select_gpus: If enabled and ``gpus`` is an integer, pick available
                gpus automatically. This is especially useful when
                GPUs are configured to be in "exclusive mode", such
                that only one process at a time can access them.
                Default: ``False``.

            benchmark: If ``True``, enables cudnn.benchmark.
                Default: ``False``.

            callbacks: Add a callback or list of callbacks.
                Default: ``None``.

            checkpoint_callback: If ``True``, enable checkpointing.
                Default: ``None``.

                .. deprecated:: v1.5
                    ``checkpoint_callback`` has been deprecated in v1.5 and will be removed in v1.7.
                    Please consider using ``enable_checkpointing`` instead.

            enable_checkpointing: If ``True``, enable checkpointing.
                It will configure a default ModelCheckpoint callback if there is no user-defined ModelCheckpoint in
                :paramref:`~pytorch_lightning.trainer.trainer.Trainer.callbacks`.
                Default: ``True``.

            check_val_every_n_epoch: Check val every n train epochs.
                Default: ``1``.


            default_root_dir: Default path for logs and weights when no logger/ckpt_callback passed.
                Default: ``os.getcwd()``.
                Can be remote file paths such as `s3://mybucket/path` or 'hdfs://path/'

            detect_anomaly: Enable anomaly detection for the autograd engine.
                Default: ``False``.

            deterministic: If ``True``, sets whether PyTorch operations must use deterministic algorithms.
                Default: ``False``.

            devices: Will be mapped to either `gpus`, `tpu_cores`, `hpus`, `num_processes` or `ipus`,
                based on the accelerator type.

            fast_dev_run: Runs n if set to ``n`` (int) else 1 if set to ``True`` batch(es)
                of train, val and test to find any bugs (ie: a sort of unit test).
                Default: ``False``.

            flush_logs_every_n_steps: How often to flush logs to disk (defaults to every 100 steps).

                .. deprecated:: v1.5
                    ``flush_logs_every_n_steps`` has been deprecated in v1.5 and will be removed in v1.7.
                    Please configure flushing directly in the logger instead.

            gpus: Number of GPUs to train on (int) or which GPUs to train on (list or str) applied per node
                Default: ``None``.

            gradient_clip_val: The value at which to clip gradients. Passing ``gradient_clip_val=None`` disables
                gradient clipping. If using Automatic Mixed Precision (AMP), the gradients will be unscaled before.
                Default: ``None``.

            gradient_clip_algorithm: The gradient clipping algorithm to use. Pass ``gradient_clip_algorithm="value"``
                to clip by value, and ``gradient_clip_algorithm="norm"`` to clip by norm. By default it will
                be set to ``"norm"``.

            limit_train_batches: How much of training dataset to check (float = fraction, int = num_batches).
                Default: ``1.0``.

            limit_val_batches: How much of validation dataset to check (float = fraction, int = num_batches).
                Default: ``1.0``.

            limit_test_batches: How much of test dataset to check (float = fraction, int = num_batches).
                Default: ``1.0``.

            limit_predict_batches: How much of prediction dataset to check (float = fraction, int = num_batches).
                Default: ``1.0``.

            logger: Logger (or iterable collection of loggers) for experiment tracking. A ``True`` value uses
                the default ``TensorBoardLogger``. ``False`` will disable logging. If multiple loggers are
                provided and the `save_dir` property of that logger is not set, local files (checkpoints,
                profiler traces, etc.) are saved in ``default_root_dir`` rather than in the ``log_dir`` of any
                of the individual loggers.
                Default: ``True``.

            log_gpu_memory: None, 'min_max', 'all'. Might slow performance.

                .. deprecated:: v1.5
                    Deprecated in v1.5.0 and will be removed in v1.7.0
                    Please use the ``DeviceStatsMonitor`` callback directly instead.

            log_every_n_steps: How often to log within steps.
                Default: ``50``.

            prepare_data_per_node: If True, each LOCAL_RANK=0 will call prepare data.
                Otherwise only NODE_RANK=0, LOCAL_RANK=0 will prepare data

                .. deprecated:: v1.5
                    Deprecated in v1.5.0 and will be removed in v1.7.0
                    Please set ``prepare_data_per_node`` in ``LightningDataModule`` and/or
                    ``LightningModule`` directly instead.

            process_position: Orders the progress bar when running multiple models on same machine.

                .. deprecated:: v1.5
                    ``process_position`` has been deprecated in v1.5 and will be removed in v1.7.
                    Please pass :class:`~pytorch_lightning.callbacks.progress.TQDMProgressBar` with ``process_position``
                    directly to the Trainer's ``callbacks`` argument instead.

            progress_bar_refresh_rate: How often to refresh progress bar (in steps). Value ``0`` disables progress bar.
                Ignored when a custom progress bar is passed to :paramref:`~Trainer.callbacks`. Default: None, means
                a suitable value will be chosen based on the environment (terminal, Google COLAB, etc.).

                .. deprecated:: v1.5
                    ``progress_bar_refresh_rate`` has been deprecated in v1.5 and will be removed in v1.7.
                    Please pass :class:`~pytorch_lightning.callbacks.progress.TQDMProgressBar` with ``refresh_rate``
                    directly to the Trainer's ``callbacks`` argument instead. To disable the progress bar,
                    pass ``enable_progress_bar = False`` to the Trainer.

            enable_progress_bar: Whether to enable to progress bar by default.
                Default: ``False``.

            profiler: To profile individual steps during training and assist in identifying bottlenecks.
                Default: ``None``.

            overfit_batches: Overfit a fraction of training data (float) or a set number of batches (int).
                Default: ``0.0``.

            plugins: Plugins allow modification of core behavior like ddp and amp, and enable custom lightning plugins.
                Default: ``None``.

            precision: Double precision (64), full precision (32), half precision (16) or bfloat16 precision (bf16).
                Can be used on CPU, GPU, TPUs, HPUs or IPUs.
                Default: ``32``.

            max_epochs: Stop training once this number of epochs is reached. Disabled by default (None).
                If both max_epochs and max_steps are not specified, defaults to ``max_epochs = 1000``.
                To enable infinite training, set ``max_epochs = -1``.

            min_epochs: Force training for at least these many epochs. Disabled by default (None).

            max_steps: Stop training after this number of steps. Disabled by default (-1). If ``max_steps = -1``
                and ``max_epochs = None``, will default to ``max_epochs = 1000``. To enable infinite training, set
                ``max_epochs`` to ``-1``.

            min_steps: Force training for at least these number of steps. Disabled by default (``None``).

            max_time: Stop training after this amount of time has passed. Disabled by default (``None``).
                The time duration can be specified in the format DD:HH:MM:SS (days, hours, minutes seconds), as a
                :class:`datetime.timedelta`, or a dictionary with keys that will be passed to
                :class:`datetime.timedelta`.

            num_nodes: Number of GPU nodes for distributed training.
                Default: ``1``.

            num_processes: Number of processes for distributed training with ``accelerator="cpu"``.
                Default: ``1``.

            num_sanity_val_steps: Sanity check runs n validation batches before starting the training routine.
                Set it to `-1` to run all batches in all validation dataloaders.
                Default: ``2``.

            reload_dataloaders_every_n_epochs: Set to a non-negative integer to reload dataloaders every n epochs.
                Default: ``0``.

            replace_sampler_ddp: Explicitly enables or disables sampler replacement. If not specified this
                will toggled automatically when DDP is used. By default it will add ``shuffle=True`` for
                train sampler and ``shuffle=False`` for val/test sampler. If you want to customize it,
                you can set ``replace_sampler_ddp=False`` and add your own distributed sampler.

            resume_from_checkpoint: Path/URL of the checkpoint from which training is resumed. If there is
                no checkpoint file at the path, an exception is raised. If resuming from mid-epoch checkpoint,
                training will start from the beginning of the next epoch.

                .. deprecated:: v1.5
                    ``resume_from_checkpoint`` is deprecated in v1.5 and will be removed in v2.0.
                    Please pass the path to ``Trainer.fit(..., ckpt_path=...)`` instead.

            strategy: Supports different training strategies with aliases
                as well custom training type plugins.
                Default: ``None``.

            sync_batchnorm: Synchronize batch norm layers between process groups/whole world.
                Default: ``False``.

            terminate_on_nan: If set to True, will terminate training (by raising a `ValueError`) at the
                end of each training batch, if any of the parameters or the loss are NaN or +/-inf.

                .. deprecated:: v1.5
                    Trainer argument ``terminate_on_nan`` was deprecated in v1.5 and will be removed in 1.7.
                    Please use ``detect_anomaly`` instead.

            detect_anomaly: Enable anomaly detection for the autograd engine.
                Default: ``False``.

            tpu_cores: How many TPU cores to train on (1 or 8) / Single TPU to train on (1)
                Default: ``None``.

            ipus: How many IPUs to train on.
                Default: ``None``.

            hpus: How many HPUs to train on.
                Default: ``None``.

            track_grad_norm: -1 no tracking. Otherwise tracks that p-norm. May be set to 'inf' infinity-norm. If using
                Automatic Mixed Precision (AMP), the gradients will be unscaled before logging them.
                Default: ``-1``.

            val_check_interval: How often to check the validation set. Pass a ``float`` in the range [0.0, 1.0] to check
                after a fraction of the training epoch. Pass an ``int`` to check after a fixed number of training
                batches.
                Default: ``1.0``.

            enable_model_summary: Whether to enable model summarization by default.
                Default: ``True``.

            weights_summary: Prints a summary of the weights when training begins.

                .. deprecated:: v1.5
                    ``weights_summary`` has been deprecated in v1.5 and will be removed in v1.7.
                    To disable the summary, pass ``enable_model_summary = False`` to the Trainer.
                    To customize the summary, pass :class:`~pytorch_lightning.callbacks.model_summary.ModelSummary`
                    directly to the Trainer's ``callbacks`` argument.

            weights_save_path: Where to save weights if specified. Will override default_root_dir
                for checkpoints only. Use this if for whatever reason you need the checkpoints
                stored in a different place than the logs written in `default_root_dir`.
                Can be remote file paths such as `s3://mybucket/path` or 'hdfs://path/'
                Defaults to `default_root_dir`.

            move_metrics_to_cpu: Whether to force internal logged metrics to be moved to cpu.
                This can save some gpu memory, but can make training slower. Use with attention.
                Default: ``False``.

            multiple_trainloader_mode: How to loop over the datasets when there are multiple train loaders.
                In 'max_size_cycle' mode, the trainer ends one epoch when the largest dataset is traversed,
                and smaller datasets reload when running out of their data. In 'min_size' mode, all the datasets
                reload when reaching the minimum length of datasets.
                Default: ``"max_size_cycle"``.

            stochastic_weight_avg: Whether to use `Stochastic Weight Averaging (SWA)
                <https://pytorch.org/blog/pytorch-1.6-now-includes-stochastic-weight-averaging/>`_.
                Default: ``False``.

                .. deprecated:: v1.5
                    ``stochastic_weight_avg`` has been deprecated in v1.5 and will be removed in v1.7.
                    Please pass :class:`~pytorch_lightning.callbacks.stochastic_weight_avg.StochasticWeightAveraging`
                    directly to the Trainer's ``callbacks`` argument instead.
        """
        super().__init__()
        Trainer._log_api_event("init")
        log.detail(f"{self.__class__.__name__}: Initializing trainer with parameters: {locals()}")
        self.state = TrainerState()

        gpu_ids, tpu_cores = self._parse_devices(gpus, auto_select_gpus, tpu_cores)

        # init connectors
        self._data_connector = DataConnector(self, multiple_trainloader_mode)

        self._accelerator_connector = AcceleratorConnector(
            num_processes=num_processes,
            devices=devices,
            tpu_cores=tpu_cores,
            ipus=ipus,
            accelerator=accelerator,
            strategy=strategy,
            gpus=gpus,
            gpu_ids=gpu_ids,
            num_nodes=num_nodes,
            sync_batchnorm=sync_batchnorm,
            benchmark=benchmark,
            replace_sampler_ddp=replace_sampler_ddp,
            deterministic=deterministic,
            precision=precision,
            amp_type=amp_backend,
            amp_level=amp_level,
            plugins=plugins,
        )
        self.logger_connector = LoggerConnector(self, log_gpu_memory)
        self._callback_connector = CallbackConnector(self)
        self._checkpoint_connector = CheckpointConnector(self, resume_from_checkpoint)
        self._signal_connector = SignalConnector(self)
        self.tuner = Tuner(self)

        min_steps, max_steps, min_epochs, max_epochs, max_time = _parse_loop_limits(
            min_steps, max_steps, min_epochs, max_epochs, max_time
        )
        fit_loop = FitLoop(min_epochs=min_epochs, max_epochs=max_epochs)
        training_epoch_loop = TrainingEpochLoop(min_steps=min_steps, max_steps=max_steps)
        fit_loop.connect(epoch_loop=training_epoch_loop)

        # default .fit() loop
        self.fit_loop = fit_loop

        # default .validate() loop
        self.validate_loop = EvaluationLoop()

        # default .test() loop
        self.test_loop = EvaluationLoop()

        # default .predict() loop
        self.predict_loop = PredictionLoop()

        # set when a checkpoint is loaded via `Trainer.{fit,validate,test,predict}`.
        self._ckpt_path: Optional[str] = None

        # .validate(), predict() and .test() set these when they load a checkpoint. They will be removed in favor of
        #  the unified read-only `Trainer.ckpt_path` attribute in v1.8
        self._validated_ckpt_path: Optional[str] = None  # TODO: remove in v1.8
        self._tested_ckpt_path: Optional[str] = None  # TODO: remove in v1.8
        self._predicted_ckpt_path: Optional[str] = None  # TODO: remove in v1.8

        # todo: remove in v1.7
        self._weights_summary: Optional[str] = None

        # init callbacks
        # Declare attributes to be set in _callback_connector on_trainer_init
        self._callback_connector.on_trainer_init(
            callbacks,
            checkpoint_callback,
            enable_checkpointing,
            enable_progress_bar,
            progress_bar_refresh_rate,
            process_position,
            default_root_dir,
            weights_save_path,
            enable_model_summary,
            weights_summary,
            stochastic_weight_avg,
            max_time,
            accumulate_grad_batches,
        )

        # hook
        self._call_callback_hooks("on_init_start")

        # init data flags
        self.check_val_every_n_epoch: int
        self._data_connector.on_trainer_init(
            check_val_every_n_epoch,
            reload_dataloaders_every_n_epochs,
            prepare_data_per_node,
        )

        if terminate_on_nan is not None:
            rank_zero_deprecation(
                "Trainer argument `terminate_on_nan` was deprecated in v1.5 and will be removed in 1.7."
                " Please use `Trainer(detect_anomaly=True)` instead."
            )
            if not isinstance(terminate_on_nan, bool):
                raise TypeError(f"`terminate_on_nan` should be a bool, got {terminate_on_nan}.")

        # gradient clipping
        if gradient_clip_val is not None and not isinstance(gradient_clip_val, (int, float)):
            raise TypeError(f"`gradient_clip_val` should be an int or a float. Got {gradient_clip_val}.")

        if gradient_clip_algorithm is not None and not GradClipAlgorithmType.supported_type(
            gradient_clip_algorithm.lower()
        ):
            raise MisconfigurationException(
                f"`gradient_clip_algorithm` {gradient_clip_algorithm} is invalid. "
                f"Allowed algorithms: {GradClipAlgorithmType.supported_types()}."
            )

        # gradient norm tracking
        if track_grad_norm != -1 and not (
            (isinstance(track_grad_norm, (int, float)) or track_grad_norm == "inf") and float(track_grad_norm) > 0
        ):
            raise MisconfigurationException(
                f"`track_grad_norm` must be a positive number or 'inf' (infinity norm). Got {track_grad_norm}."
            )

        self._terminate_on_nan = terminate_on_nan
        self.gradient_clip_val: Union[int, float] = gradient_clip_val
        self.gradient_clip_algorithm = (
            GradClipAlgorithmType(gradient_clip_algorithm.lower())
            if gradient_clip_algorithm is not None
            else gradient_clip_algorithm
        )
        self.track_grad_norm: float = float(track_grad_norm)

        self._detect_anomaly: bool = detect_anomaly
        self._setup_on_init(num_sanity_val_steps)

        # configure tuner
        self.tuner.on_trainer_init(auto_lr_find, auto_scale_batch_size)

        # configure profiler
        self.__init_profiler(profiler)

        # init logger flags
        self._loggers: List[LightningLoggerBase]
        self.logger_connector.on_trainer_init(logger, flush_logs_every_n_steps, log_every_n_steps, move_metrics_to_cpu)

        # init debugging flags
        self.val_check_interval: Union[int, float]
        self._init_debugging_flags(
            limit_train_batches,
            limit_val_batches,
            limit_test_batches,
            limit_predict_batches,
            val_check_interval,
            overfit_batches,
            fast_dev_run,
        )

        # Callback system
        self._call_callback_hooks("on_init_end")

    def _init_debugging_flags(
        self,
        limit_train_batches: Optional[Union[int, float]],
        limit_val_batches: Optional[Union[int, float]],
        limit_test_batches: Optional[Union[int, float]],
        limit_predict_batches: Optional[Union[int, float]],
        val_check_interval: Optional[Union[int, float]],
        overfit_batches: Union[int, float],
        fast_dev_run: Union[int, bool],
    ) -> None:
        if isinstance(fast_dev_run, int) and (fast_dev_run < 0):
            raise MisconfigurationException(
                f"fast_dev_run={fast_dev_run} is not a valid configuration. It should be >= 0."
            )

        self.fast_dev_run = fast_dev_run

        # set fast_dev_run=True when it is 1, used while logging
        if fast_dev_run == 1:
            self.fast_dev_run = True

        if fast_dev_run:
            num_batches = int(fast_dev_run)
            limit_train_batches = num_batches
            limit_val_batches = num_batches
            limit_test_batches = num_batches
            limit_predict_batches = num_batches
            self.fit_loop.max_steps = num_batches
            self.num_sanity_val_steps = 0
            self.fit_loop.max_epochs = 1
            val_check_interval = 1.0
            self.check_val_every_n_epoch = 1
            self.logger = DummyLogger() if self.logger is not None else None

            rank_zero_info(
                "Running in fast_dev_run mode: will run a full train,"
                f" val, test and prediction loop using {num_batches} batch(es)."
            )

        self.limit_train_batches = _determine_batch_limits(limit_train_batches, "limit_train_batches")
        self.limit_val_batches = _determine_batch_limits(limit_val_batches, "limit_val_batches")
        self.limit_test_batches = _determine_batch_limits(limit_test_batches, "limit_test_batches")
        self.limit_predict_batches = _determine_batch_limits(limit_predict_batches, "limit_predict_batches")
        self.val_check_interval = _determine_batch_limits(val_check_interval, "val_check_interval")
        self.overfit_batches = _determine_batch_limits(overfit_batches, "overfit_batches")
        self._determine_data_use_amount(self.overfit_batches)

    def _determine_data_use_amount(self, overfit_batches: float) -> None:
        """Use less data for debugging purposes."""
        if overfit_batches > 0:
            self.limit_train_batches = overfit_batches
            self.limit_val_batches = 0

    def _setup_on_init(self, num_sanity_val_steps: int) -> None:
        self._log_device_info()

        self.should_stop = False
        self.state = TrainerState()
        self.num_training_batches = float("inf")
        self.train_dataloader = None

        if num_sanity_val_steps == -1:
            self.num_sanity_val_steps = float("inf")
        else:
            self.num_sanity_val_steps = num_sanity_val_steps

        self.num_sanity_val_batches = []
        self.num_test_batches = []
        self.num_val_batches = []
        self.test_dataloaders = None
        self.val_dataloaders = None
        self._last_train_dl_reload_epoch = float("-inf")
        self._last_val_dl_reload_epoch = float("-inf")

        self.num_predict_batches = []

    def _call_and_handle_interrupt(self, trainer_fn: Callable, *args: Any, **kwargs: Any) -> Any:
        r"""
        Error handling, intended to be used only for main trainer function entry points (fit, validate, test, predict)
        as all errors should funnel through them

        Args:
            trainer_fn: one of (fit, validate, test, predict)
            *args: positional arguments to be passed to the `trainer_fn`
            **kwargs: keyword arguments to be passed to `trainer_fn`
        """
        try:
            if self.strategy.launcher is not None:
                return self.strategy.launcher.launch(trainer_fn, *args, trainer=self, **kwargs)
            else:
                return trainer_fn(*args, **kwargs)
        # TODO: treat KeyboardInterrupt as BaseException (delete the code below) in v1.7
        except KeyboardInterrupt as exception:
            rank_zero_warn("Detected KeyboardInterrupt, attempting graceful shutdown...")
            # user could press Ctrl+c many times... only shutdown once
            if not self.interrupted:
                self.state.status = TrainerStatus.INTERRUPTED
                self._call_callback_hooks("on_keyboard_interrupt")
                self._call_callback_hooks("on_exception", exception)
        except BaseException as exception:
            self.state.status = TrainerStatus.INTERRUPTED
            if distributed_available() and self.world_size > 1:
                # try syncing remaining processes, kill otherwise
                self.strategy.reconciliate_processes(traceback.format_exc())
            self._call_callback_hooks("on_exception", exception)
            self._teardown()
            # teardown might access the stage so we reset it after
            self.state.stage = None
            raise

    def fit(
        self,
        model: "pl.LightningModule",
        train_dataloaders: Optional[Union[TRAIN_DATALOADERS, LightningDataModule]] = None,
        val_dataloaders: Optional[EVAL_DATALOADERS] = None,
        datamodule: Optional[LightningDataModule] = None,
        ckpt_path: Optional[str] = None,
    ) -> None:
        r"""
        Runs the full optimization routine.

        Args:
            model: Model to fit.

            train_dataloaders: A collection of :class:`torch.utils.data.DataLoader` or a
                :class:`~pytorch_lightning.core.datamodule.LightningDataModule` specifying training samples.
                In the case of multiple dataloaders, please see this :ref:`section <multiple-dataloaders>`.

            val_dataloaders: A :class:`torch.utils.data.DataLoader` or a sequence of them specifying validation samples.

            ckpt_path: Path/URL of the checkpoint from which training is resumed. If there is
                no checkpoint file at the path, an exception is raised. If resuming from mid-epoch checkpoint,
                training will start from the beginning of the next epoch.

            datamodule: An instance of :class:`~pytorch_lightning.core.datamodule.LightningDataModule`.
        """
        self.strategy.model = model
        self._call_and_handle_interrupt(
            self._fit_impl, model, train_dataloaders, val_dataloaders, datamodule, ckpt_path
        )

    def _fit_impl(
        self,
        model: "pl.LightningModule",
        train_dataloaders: Optional[Union[TRAIN_DATALOADERS, LightningDataModule]] = None,
        val_dataloaders: Optional[EVAL_DATALOADERS] = None,
        datamodule: Optional[LightningDataModule] = None,
        ckpt_path: Optional[str] = None,
    ) -> None:
        Trainer._log_api_event("fit")
        log.detail(f"{self.__class__.__name__}: trainer fit stage")

        self.state.fn = TrainerFn.FITTING
        self.state.status = TrainerStatus.RUNNING
        self.training = True
        self._last_train_dl_reload_epoch = float("-inf")
        self._last_val_dl_reload_epoch = float("-inf")

        # if a datamodule comes in as the second arg, then fix it for the user
        if isinstance(train_dataloaders, LightningDataModule):
            datamodule = train_dataloaders
            train_dataloaders = None
        # If you supply a datamodule you can't supply train_dataloader or val_dataloaders
        if (train_dataloaders is not None or val_dataloaders is not None) and datamodule is not None:
            raise MisconfigurationException(
                "You cannot pass `train_dataloader` or `val_dataloaders` to `trainer.fit(datamodule=...)`"
            )

        # links data to the trainer
        self._data_connector.attach_data(
            model, train_dataloaders=train_dataloaders, val_dataloaders=val_dataloaders, datamodule=datamodule
        )

        # TODO: ckpt_path only in v2.0
        ckpt_path = ckpt_path or self.resume_from_checkpoint
        self._ckpt_path = self.__set_ckpt_path(
            ckpt_path, model_provided=True, model_connected=self.lightning_module is not None
        )
        results = self._run(model, ckpt_path=self.ckpt_path)

        assert self.state.stopped
        self.training = False
        return results

    def validate(
        self,
        model: Optional["pl.LightningModule"] = None,
        dataloaders: Optional[Union[EVAL_DATALOADERS, LightningDataModule]] = None,
        ckpt_path: Optional[str] = None,
        verbose: bool = True,
        datamodule: Optional[LightningDataModule] = None,
    ) -> _EVALUATE_OUTPUT:
        r"""
        Perform one evaluation epoch over the validation set.

        Args:
            model: The model to validate.

            dataloaders: A :class:`torch.utils.data.DataLoader` or a sequence of them,
                or a :class:`~pytorch_lightning.core.datamodule.LightningDataModule` specifying validation samples.

            ckpt_path: Either ``best`` or path to the checkpoint you wish to validate.
                If ``None`` and the model instance was passed, use the current weights.
                Otherwise, the best model checkpoint from the previous ``trainer.fit`` call will be loaded
                if a checkpoint callback is configured.

            verbose: If True, prints the validation results.

            datamodule: An instance of :class:`~pytorch_lightning.core.datamodule.LightningDataModule`.

        Returns:
            List of dictionaries with metrics logged during the validation phase, e.g., in model- or callback hooks
            like :meth:`~pytorch_lightning.core.lightning.LightningModule.validation_step`,
            :meth:`~pytorch_lightning.core.lightning.LightningModule.validation_epoch_end`, etc.
            The length of the list corresponds to the number of validation dataloaders used.
        """
        self.strategy.model = model or self.lightning_module
        return self._call_and_handle_interrupt(self._validate_impl, model, dataloaders, ckpt_path, verbose, datamodule)

    def _validate_impl(
        self,
        model: Optional["pl.LightningModule"] = None,
        dataloaders: Optional[Union[EVAL_DATALOADERS, LightningDataModule]] = None,
        ckpt_path: Optional[str] = None,
        verbose: bool = True,
        datamodule: Optional[LightningDataModule] = None,
    ) -> _EVALUATE_OUTPUT:
        # --------------------
        # SETUP HOOK
        # --------------------
        Trainer._log_api_event("validate")
        log.detail(f"{self.__class__.__name__}: trainer validate stage")

        self.state.fn = TrainerFn.VALIDATING
        self.state.status = TrainerStatus.RUNNING
        self.validating = True

        # if a datamodule comes in as the second arg, then fix it for the user
        if isinstance(dataloaders, LightningDataModule):
            datamodule = dataloaders
            dataloaders = None
        # If you supply a datamodule you can't supply val_dataloaders
        if dataloaders is not None and datamodule:
            raise MisconfigurationException("You cannot pass both `trainer.validate(dataloaders=..., datamodule=...)`")

        model_provided = model is not None
        model = model or self.lightning_module
        if model is None:
            raise MisconfigurationException(
                "`model` must be provided to `trainer.validate()` when it hasn't been passed in a previous run"
            )

        self.validate_loop.verbose = verbose

        # links data to the trainer
        self._data_connector.attach_data(model, val_dataloaders=dataloaders, datamodule=datamodule)

        self._ckpt_path = self.__set_ckpt_path(
            ckpt_path, model_provided=model_provided, model_connected=self.lightning_module is not None
        )

        self._validated_ckpt_path = self.ckpt_path  # TODO: remove in v1.8

        # run validate
        results = self._run(model, ckpt_path=self.ckpt_path)

        assert self.state.stopped
        self.validating = False

        return results

    def test(
        self,
        model: Optional["pl.LightningModule"] = None,
        dataloaders: Optional[Union[EVAL_DATALOADERS, LightningDataModule]] = None,
        ckpt_path: Optional[str] = None,
        verbose: bool = True,
        datamodule: Optional[LightningDataModule] = None,
    ) -> _EVALUATE_OUTPUT:
        r"""
        Perform one evaluation epoch over the test set.
        It's separated from fit to make sure you never run on your test set until you want to.

        Args:
            model: The model to test.

            dataloaders: A :class:`torch.utils.data.DataLoader` or a sequence of them,
                or a :class:`~pytorch_lightning.core.datamodule.LightningDataModule` specifying test samples.

            ckpt_path: Either ``best`` or path to the checkpoint you wish to test.
                If ``None`` and the model instance was passed, use the current weights.
                Otherwise, the best model checkpoint from the previous ``trainer.fit`` call will be loaded
                if a checkpoint callback is configured.

            verbose: If True, prints the test results.

            datamodule: An instance of :class:`~pytorch_lightning.core.datamodule.LightningDataModule`.

        Returns:
            List of dictionaries with metrics logged during the test phase, e.g., in model- or callback hooks
            like :meth:`~pytorch_lightning.core.lightning.LightningModule.test_step`,
            :meth:`~pytorch_lightning.core.lightning.LightningModule.test_epoch_end`, etc.
            The length of the list corresponds to the number of test dataloaders used.
        """
        self.strategy.model = model or self.lightning_module
        return self._call_and_handle_interrupt(self._test_impl, model, dataloaders, ckpt_path, verbose, datamodule)

    def _test_impl(
        self,
        model: Optional["pl.LightningModule"] = None,
        dataloaders: Optional[Union[EVAL_DATALOADERS, LightningDataModule]] = None,
        ckpt_path: Optional[str] = None,
        verbose: bool = True,
        datamodule: Optional[LightningDataModule] = None,
    ) -> _EVALUATE_OUTPUT:
        # --------------------
        # SETUP HOOK
        # --------------------
        Trainer._log_api_event("test")
        log.detail(f"{self.__class__.__name__}: trainer test stage")

        self.state.fn = TrainerFn.TESTING
        self.state.status = TrainerStatus.RUNNING
        self.testing = True

        # if a datamodule comes in as the second arg, then fix it for the user
        if isinstance(dataloaders, LightningDataModule):
            datamodule = dataloaders
            dataloaders = None
        # If you supply a datamodule you can't supply test_dataloaders
        if dataloaders is not None and datamodule:
            raise MisconfigurationException("You cannot pass both `trainer.test(dataloaders=..., datamodule=...)`")

        model_provided = model is not None
        model = model or self.lightning_module
        if model is None:
            raise MisconfigurationException(
                "`model` must be provided to `trainer.test()` when it hasn't been passed in a previous run"
            )

        self.test_loop.verbose = verbose

        # links data to the trainer
        self._data_connector.attach_data(model, test_dataloaders=dataloaders, datamodule=datamodule)

        self._ckpt_path = self.__set_ckpt_path(
            ckpt_path, model_provided=model_provided, model_connected=self.lightning_module is not None
        )

        self._tested_ckpt_path = self.ckpt_path  # TODO: remove in v1.8

        # run test
        results = self._run(model, ckpt_path=self.ckpt_path)

        assert self.state.stopped
        self.testing = False

        return results

    def predict(
        self,
        model: Optional["pl.LightningModule"] = None,
        dataloaders: Optional[Union[EVAL_DATALOADERS, LightningDataModule]] = None,
        datamodule: Optional[LightningDataModule] = None,
        return_predictions: Optional[bool] = None,
        ckpt_path: Optional[str] = None,
    ) -> Optional[_PREDICT_OUTPUT]:
        r"""
        Run inference on your data.
        This will call the model forward function to compute predictions. Useful to perform distributed
        and batched predictions. Logging is disabled in the predict hooks.

        Args:
            model: The model to predict with.

            dataloaders: A :class:`torch.utils.data.DataLoader` or a sequence of them,
                or a :class:`~pytorch_lightning.core.datamodule.LightningDataModule` specifying prediction samples.

            datamodule: The datamodule with a predict_dataloader method that returns one or more dataloaders.

            return_predictions: Whether to return predictions.
                ``True`` by default except when an accelerator that spawns processes is used (not supported).

            ckpt_path: Either ``best`` or path to the checkpoint you wish to predict.
                If ``None`` and the model instance was passed, use the current weights.
                Otherwise, the best model checkpoint from the previous ``trainer.fit`` call will be loaded
                if a checkpoint callback is configured.

        Returns:
            Returns a list of dictionaries, one for each provided dataloader containing their respective predictions.
        """
        self.strategy.model = model or self.lightning_module
        return self._call_and_handle_interrupt(
            self._predict_impl, model, dataloaders, datamodule, return_predictions, ckpt_path
        )

    def _predict_impl(
        self,
        model: Optional["pl.LightningModule"] = None,
        dataloaders: Optional[Union[EVAL_DATALOADERS, LightningDataModule]] = None,
        datamodule: Optional[LightningDataModule] = None,
        return_predictions: Optional[bool] = None,
        ckpt_path: Optional[str] = None,
    ) -> Optional[_PREDICT_OUTPUT]:
        # --------------------
        # SETUP HOOK
        # --------------------
        Trainer._log_api_event("predict")
        log.detail(f"{self.__class__.__name__}: trainer predict stage")

        self.state.fn = TrainerFn.PREDICTING
        self.state.status = TrainerStatus.RUNNING
        self.predicting = True

        self.predict_loop.return_predictions = return_predictions

        # if a datamodule comes in as the second arg, then fix it for the user
        if isinstance(dataloaders, LightningDataModule):
            datamodule = dataloaders
            dataloaders = None
        if dataloaders is not None and datamodule:
            raise MisconfigurationException("You cannot pass both `trainer.predict(dataloaders=..., datamodule=...)`")

        model_provided = model is not None
        model = model or self.lightning_module
        if model is None:
            raise MisconfigurationException(
                "`model` must be provided to `trainer.predict()` when it hasn't been passed in a previous run"
            )

        # links data to the trainer
        self._data_connector.attach_data(model, predict_dataloaders=dataloaders, datamodule=datamodule)

        self._ckpt_path = self.__set_ckpt_path(
            ckpt_path, model_provided=model_provided, model_connected=self.lightning_module is not None
        )

        self._predicted_ckpt_path = self.ckpt_path  # TODO: remove in v1.8

        results = self._run(model, ckpt_path=self.ckpt_path)

        assert self.state.stopped
        self.predicting = False

        return results

    def tune(
        self,
        model: "pl.LightningModule",
        train_dataloaders: Optional[Union[TRAIN_DATALOADERS, LightningDataModule]] = None,
        val_dataloaders: Optional[EVAL_DATALOADERS] = None,
        datamodule: Optional[LightningDataModule] = None,
        scale_batch_size_kwargs: Optional[Dict[str, Any]] = None,
        lr_find_kwargs: Optional[Dict[str, Any]] = None,
    ) -> Dict[str, Optional[Union[int, _LRFinder]]]:
        r"""
        Runs routines to tune hyperparameters before training.

        Args:
            model: Model to tune.

            train_dataloaders: A collection of :class:`torch.utils.data.DataLoader` or a
                :class:`~pytorch_lightning.core.datamodule.LightningDataModule` specifying training samples.
                In the case of multiple dataloaders, please see this :ref:`section <multiple-dataloaders>`.

            val_dataloaders: A :class:`torch.utils.data.DataLoader` or a sequence of them specifying validation samples.

            datamodule: An instance of :class:`~pytorch_lightning.core.datamodule.LightningDataModule`.

            scale_batch_size_kwargs: Arguments for :func:`~pytorch_lightning.tuner.batch_size_scaling.scale_batch_size`

            lr_find_kwargs: Arguments for :func:`~pytorch_lightning.tuner.lr_finder.lr_find`
        """
        Trainer._log_api_event("tune")

        self.state.fn = TrainerFn.TUNING
        self.state.status = TrainerStatus.RUNNING
        self.tuning = True

        # if a datamodule comes in as the second arg, then fix it for the user
        if isinstance(train_dataloaders, LightningDataModule):
            datamodule = train_dataloaders
            train_dataloaders = None
        # If you supply a datamodule you can't supply train_dataloader or val_dataloaders
        if (train_dataloaders is not None or val_dataloaders is not None) and datamodule is not None:
            raise MisconfigurationException(
                "You cannot pass `train_dataloader` or `val_dataloaders` to `trainer.tune(datamodule=...)`"
            )

        # links data to the trainer
        self._data_connector.attach_data(
            model, train_dataloaders=train_dataloaders, val_dataloaders=val_dataloaders, datamodule=datamodule
        )

        result = self.tuner._tune(model, scale_batch_size_kwargs=scale_batch_size_kwargs, lr_find_kwargs=lr_find_kwargs)

        assert self.state.stopped
        self.tuning = False

        return result

    def _restore_modules_and_callbacks(self, checkpoint_path: Optional[_PATH] = None) -> None:
        # restore modules after setup
        self._checkpoint_connector.resume_start(checkpoint_path)
        self._checkpoint_connector.restore_model()
        self._checkpoint_connector.restore_datamodule()
        if self.state.fn == TrainerFn.FITTING:
            # restore callback states
            self._checkpoint_connector.restore_callbacks()

    def _run(
        self, model: "pl.LightningModule", ckpt_path: Optional[str] = None
    ) -> Optional[Union[_EVALUATE_OUTPUT, _PREDICT_OUTPUT]]:
        # clean hparams
        if hasattr(model, "hparams"):
            parsing.clean_namespace(model.hparams)

        # attach model to the training type plugin
        self.strategy.connect(model)

        self._callback_connector._attach_model_callbacks()
        self._callback_connector._attach_model_logging_functions()

        verify_loop_configurations(self)

        # hook
        log.detail(f"{self.__class__.__name__}: preparing data")
        self._data_connector.prepare_data()

        # ----------------------------
        # SET UP TRAINING
        # ----------------------------
        self._call_callback_hooks("on_before_accelerator_backend_setup")
        log.detail(f"{self.__class__.__name__}: setting up strategy environment")
        self.strategy.setup_environment()
        self.__setup_profiler()

        self._call_setup_hook()  # allow user to setup lightning_module in accelerator environment

        # check if we should delay restoring checkpoint till later
        if not self.strategy.restore_checkpoint_after_setup:
            log.detail(f"{self.__class__.__name__}: restoring module and callbacks from checkpoint path: {ckpt_path}")
            self._restore_modules_and_callbacks(ckpt_path)

        log.detail(f"{self.__class__.__name__}: configuring sharded model")
        self._call_configure_sharded_model()  # allow user to setup in model sharded environment

        # ----------------------------
        # INSPECT THE CORE LOOPS
        # ----------------------------
        fr"""
             Lightning internal flow looks like this:
        {Trainer.fit} or {Trainer.test} or {Trainer.predict}  ||
                                |                             ||
                         spawn processes                      ||
                 {self.strategy.setup_environment}            ||
                                |                             ||
                        setup accelerator                     ||
                           and strategy                       ||  LIGHTNING
                                |                             ||
                        {self._run_stage}                     ||  FLOW
                                |                             ||
                        {self._run_train}                     ||  DIRECTION
                     or {self._run_evaluate}                  ||
                     or {self._run_predict}                   ||
                                |                             ||
                             results                          \/
        This is used to guide readers to the core loops: train, test, predict.
        {self._run_predict} is the simplest to understand, use `Go to Definition` to read it :)
        """

        # ----------------------------
        # TRAIN
        # ----------------------------

        # reset logger connector
        self.logger_connector.reset_results()
        self.logger_connector.reset_metrics()

        # strategy will configure model and move it to the device
        self.strategy.setup(self)

        # hook
        if self.state.fn == TrainerFn.FITTING:
            self._call_callback_hooks("on_fit_start")
            self._call_lightning_module_hook("on_fit_start")

        self._log_hyperparams()

        if self.strategy.restore_checkpoint_after_setup:
            log.detail(f"{self.__class__.__name__}: restoring module and callbacks from checkpoint path: {ckpt_path}")
            self._restore_modules_and_callbacks(ckpt_path)

        # restore optimizers, etc.
        log.detail(f"{self.__class__.__name__}: restoring training state")
        self._checkpoint_connector.restore_training_state()

        self._checkpoint_connector.resume_end()

        results = self._run_stage()

        log.detail(f"{self.__class__.__name__}: trainer tearing down")
        self._teardown()

        # ----------------------------
        # POST-Training CLEAN UP
        # ----------------------------
        # hook
        if self.state.fn == TrainerFn.FITTING:
            self._call_callback_hooks("on_fit_end")
            self._call_lightning_module_hook("on_fit_end")

        log.detail(f"{self.__class__.__name__}: calling teardown hooks")
        self._call_teardown_hook()

        self.state.status = TrainerStatus.FINISHED
        self.state.stage = None

        return results

    def _log_hyperparams(self) -> None:
        # log hyper-parameters
        hparams_initial = None

        if self.logger is not None:
            # save exp to get started (this is where the first experiment logs are written)
            datamodule_log_hyperparams = self.datamodule._log_hyperparams if self.datamodule is not None else False

            if self.lightning_module._log_hyperparams and datamodule_log_hyperparams:
                datamodule_hparams = self.datamodule.hparams_initial
                lightning_hparams = self.lightning_module.hparams_initial
                inconsistent_keys = []
                for key in lightning_hparams.keys() & datamodule_hparams.keys():
                    lm_val, dm_val = lightning_hparams[key], datamodule_hparams[key]
                    if type(lm_val) != type(dm_val):
                        inconsistent_keys.append(key)
                    elif isinstance(lm_val, torch.Tensor) and id(lm_val) != id(dm_val):
                        inconsistent_keys.append(key)
                    elif lm_val != dm_val:
                        inconsistent_keys.append(key)
                if inconsistent_keys:
                    raise MisconfigurationException(
                        f"Error while merging hparams: the keys {inconsistent_keys} are present "
                        "in both the LightningModule's and LightningDataModule's hparams "
                        "but have different values."
                    )
                hparams_initial = {**lightning_hparams, **datamodule_hparams}
            elif self.lightning_module._log_hyperparams:
                hparams_initial = self.lightning_module.hparams_initial
            elif datamodule_log_hyperparams:
                hparams_initial = self.datamodule.hparams_initial

            if hparams_initial is not None:
                self.logger.log_hyperparams(hparams_initial)
            self.logger.log_graph(self.lightning_module)
            self.logger.save()

    def _teardown(self):
        """This is the Trainer's internal teardown, unrelated to the `teardown` hooks in LightningModule and
        Callback; those are handled by :meth:`_call_teardown_hook`."""
        self.strategy.post_dispatch(self)
        self.strategy.teardown()
        loop = self._active_loop
        # loop should never be `None` here but it can because we don't know the trainer stage with `ddp_spawn`
        if loop is not None:
            loop.teardown()
        self.logger_connector.teardown()
        self._signal_connector.teardown()

    def run_stage(self) -> None:
        rank_zero_deprecation(
            "`Trainer.run_stage` is deprecated in v1.6 and will be removed in v1.8. Use"
            " `Trainer.{fit,validate,test,predict}` instead."
        )
        return self._run_stage()

    def _run_stage(self):
        self.strategy.barrier("run-stage")
        self.strategy.dispatch(self)

        if self.evaluating:
            return self._run_evaluate()
        if self.predicting:
            return self._run_predict()
        return self._run_train()

    def _pre_training_routine(self):
        # wait for all to join if on distributed
        self.strategy.barrier("setup_training")

        # register signals
        self._signal_connector.register_signal_handlers()

        # --------------------------
        # Pre-train
        # --------------------------
        self._call_callback_hooks("on_pretrain_routine_start")
        self._call_lightning_module_hook("on_pretrain_routine_start")

        self._call_callback_hooks("on_pretrain_routine_end")
        self._call_lightning_module_hook("on_pretrain_routine_end")

    def _run_train(self) -> None:
        self._pre_training_routine()

        self._run_sanity_check()

        # enable train mode
        self.model.train()
        torch.set_grad_enabled(True)

        self.fit_loop.trainer = self
        with torch.autograd.set_detect_anomaly(self._detect_anomaly):
            self.fit_loop.run()

    def _run_evaluate(self) -> _EVALUATE_OUTPUT:
        assert self.evaluating

        # reload dataloaders
        self._evaluation_loop._reload_evaluation_dataloaders()

        # reset trainer on this loop and all child loops in case user connected a custom loop
        self._evaluation_loop.trainer = self

        with self.profiler.profile(f"run_{self.state.stage}_evaluation"), torch.no_grad():
            eval_loop_results = self._evaluation_loop.run()

        # remove the tensors from the eval results
        for result in eval_loop_results:
            if isinstance(result, dict):
                for k, v in result.items():
                    if isinstance(v, torch.Tensor):
                        result[k] = v.cpu().item()

        return eval_loop_results

    def _run_predict(self) -> Optional[_PREDICT_OUTPUT]:
        self.reset_predict_dataloader(self.lightning_module)
        # reset trainer on this loop and all child loops in case user connected a custom loop
        self.predict_loop.trainer = self
        with torch.no_grad():
            return self.predict_loop.run()

    def _run_sanity_check(self) -> None:
        val_loop = self.fit_loop.epoch_loop.val_loop

        should_sanity_check = (
            self.enable_validation
            and self.num_sanity_val_steps > 0
            # do not sanity check if restarting because it would mess up the loaded state
            and not val_loop.restarting
        )

        # run tiny validation (if validation defined)
        # to make sure program won't crash during val
        if should_sanity_check:
            stage = self.state.stage
            self.sanity_checking = True

            # reset logger connector
            self.logger_connector.reset_results()
            self.logger_connector.reset_metrics()

            self._call_callback_hooks("on_sanity_check_start")

            # reload dataloaders
            val_loop._reload_evaluation_dataloaders()
            self.num_sanity_val_batches = [
                min(self.num_sanity_val_steps, val_batches) for val_batches in self.num_val_batches
            ]

            # run eval step
            with torch.no_grad():
                val_loop.run()

            self._call_callback_hooks("on_sanity_check_end")

            # reset logger connector
            self.logger_connector.reset_results()
            self.logger_connector.reset_metrics()

            # reset the progress tracking state after sanity checking. we don't need to set the state before
            # because sanity check only runs when we are not restarting
            _reset_progress(val_loop)

            # reset the seed to what it was before sanity check
            # prevents sanity check to affect random sampling in training
            reset_seed()

            # restore the previous stage when the sanity check if finished
            self.state.stage = stage

    def __set_ckpt_path(self, ckpt_path: Optional[str], model_provided: bool, model_connected: bool) -> Optional[str]:
        # fault-tolerance takes precedence
        from pytorch_lightning.callbacks.fault_tolerance import _FaultToleranceCheckpoint

        ft_checkpoints = [cb for cb in self.callbacks if isinstance(cb, _FaultToleranceCheckpoint)]
        if ft_checkpoints:
            ft_ckpt_path = ft_checkpoints[0].ckpt_path
            fs = get_filesystem(ft_ckpt_path)
            if fs.exists(ft_ckpt_path):
                return ft_ckpt_path

        if model_provided and ckpt_path is None:
            # use passed model to function without loading weights
            return

        fn = self.state.fn.value

        if model_connected and ckpt_path is None:
            rank_zero_warn(
                f"`.{fn}(ckpt_path=None)` was called without a model."
                " The best model of the previous `fit` call will be used."
                f" You can pass `{fn}(ckpt_path='best')` to use and best model"
                " checkpoint and avoid this warning or"
                " `ckpt_path=trainer.checkpoint_callback.last_model_path` to use the last model."
            )
            ckpt_path = "best"

        if ckpt_path == "best":
            if len(self.checkpoint_callbacks) > 1:
                rank_zero_warn(
                    f'`.{fn}(ckpt_path="best")` is called with Trainer configured with multiple `ModelCheckpoint`'
                    " callbacks. It will use the best checkpoint path from first checkpoint callback."
                )

            if not self.checkpoint_callback:
                raise MisconfigurationException(
                    f'`.{fn}(ckpt_path="best")` is set but `ModelCheckpoint` is not configured.'
                )

            if not self.checkpoint_callback.best_model_path:
                if self.fast_dev_run:
                    raise MisconfigurationException(
                        f'You cannot execute `.{fn}(ckpt_path="best")` with `fast_dev_run=True`.'
                        f" Please pass an exact checkpoint path to `.{fn}(ckpt_path=...)`"
                    )
                raise MisconfigurationException(
                    f'`.{fn}(ckpt_path="best")` is set but `ModelCheckpoint` is not configured to save the best model.'
                )
            # load best weights
            ckpt_path = self.checkpoint_callback.best_model_path

        if not ckpt_path:
            raise MisconfigurationException(
                f"`.{fn}()` found no path for the best weights: {ckpt_path!r}. Please"
                f" specify a path for a checkpoint `.{fn}(ckpt_path=PATH)`"
            )
        return ckpt_path

    def _call_setup_hook(self) -> None:
        fn = self.state.fn._setup_fn

        self.strategy.barrier("pre_setup")

        if self.datamodule is not None:
            self.datamodule.setup(stage=fn)
        self._call_callback_hooks("setup", stage=fn)
        self._call_lightning_module_hook("setup", stage=fn)

        self.strategy.barrier("post_setup")

    def _call_configure_sharded_model(self) -> None:
        with self.strategy.model_sharded_context():
            self._handle_meta_model()
            self._call_lightning_module_hook("configure_sharded_model")
            self._call_callback_hooks("on_configure_sharded_model")

    def _handle_meta_model(self) -> None:
        if not is_on_meta_device(self.lightning_module):
            return

        if isinstance(self.strategy, DDPSpawnStrategy):
            raise MisconfigurationException("LightningModule on meta device isn't supported with spawn.")

        materialize_module(self.lightning_module)
        # the trainer reference is lost during materialization
        self.lightning_module.trainer = proxy(self)

    def _call_teardown_hook(self) -> None:
        fn = self.state.fn._setup_fn

        if self.datamodule is not None:
            self.datamodule.teardown(stage=fn)

        self._call_callback_hooks("teardown", stage=fn)
        self._call_lightning_module_hook("teardown", stage=fn)

        self.lightning_module._current_fx_name = None
        # these could have become stale if metrics are defined in `setup`
        self.lightning_module._metric_attributes = None

        # todo: TPU 8 cores hangs in flush with TensorBoard. Might do for all loggers.
        # It might be related to xla tensors blocked when moving the cpu kill loggers.
        if self.logger is not None:
            self.logger.finalize("success")

        # summarize profile results
        self.profiler.describe()

    def call_hook(
        self, hook_name: str, *args: Any, pl_module: Optional["pl.LightningModule"] = None, **kwargs: Any
    ) -> Any:
        r"""
        .. deprecated:: v1.6
            The Trainer's `call_hook` method was deprecated in v1.6 and will be removed in v1.8.
        """
        rank_zero_deprecation("The Trainer's `call_hook` method was deprecated in v1.6 and will be removed in v1.8.")
        pl_module = self.lightning_module or pl_module
        if pl_module:
            prev_fx_name = pl_module._current_fx_name
            pl_module._current_fx_name = hook_name

        # always profile hooks
        with self.profiler.profile(hook_name):

            # first call trainer hook
            callback_fx = getattr(self, hook_name, None)
            if callable(callback_fx):
                callback_fx(*args, **kwargs)

            # next call hook in lightningModule
            output = None
            model_fx = getattr(pl_module, hook_name, None)
            if callable(model_fx):
                output = model_fx(*args, **kwargs)

            # *Bad code alert*
            # The `Accelerator` mostly calls the `Strategy` but some of those calls are deprecated.
            # The following logic selectively chooses which hooks are called on each object.
            # In the case of `setup` and `teardown`, the hooks on the `LightningModule` should not call the hooks of the
            # same name in these objects as they are meant to be managed outside of the `LightningModule` lifecycle.
            # All of this should be fixed by #8506

            # call the accelerator hook
            if hook_name in ("on_train_start",) and hasattr(self.accelerator, hook_name):
                accelerator_hook = getattr(self.accelerator, hook_name)
                accelerator_output = accelerator_hook(*args, **kwargs)
                # Rely on the accelerator output if lightningModule hook returns nothing
                # Required for cases such as DataParallel where we reduce the output for the user
                # todo: move this data parallel logic into the data parallel strategy
                output = accelerator_output if output is None else output

            # call the strategy hook
            if hook_name not in ("setup", "teardown", "on_train_start") and hasattr(self.strategy, hook_name):
                strategy_hook = getattr(self.strategy, hook_name)
                strategy_output = strategy_hook(*args, **kwargs)
                output = strategy_output if output is None else output

        if pl_module:
            # restore current_fx when nested context
            pl_module._current_fx_name = prev_fx_name

        return output

    def _call_lightning_module_hook(
        self,
        hook_name: str,
        *args: Any,
        pl_module: Optional["pl.LightningModule"] = None,
        **kwargs: Any,
    ) -> Any:
        pl_module = pl_module or self.lightning_module

        if pl_module is None:
            raise TypeError("No Lightning Module is available to call hooks on")

        fn = getattr(pl_module, hook_name)
        if not callable(fn):
            return

        prev_fx_name = pl_module._current_fx_name
        pl_module._current_fx_name = hook_name

        with self.profiler.profile(f"[LightningModule]{pl_module.__class__.__name__}.{hook_name}"):
            output = fn(*args, **kwargs)

        # restore current_fx when nested context
        pl_module._current_fx_name = prev_fx_name

        return output

    def _call_callback_hooks(
        self,
        hook_name: str,
        *args: Any,
        **kwargs: Any,
    ) -> None:
        log.detail(f"{self.__class__.__name__}: calling callback hook: {hook_name}")
        # TODO: remove if block in v1.8
        if hook_name in ("on_init_start", "on_init_end"):
            # these `Callback` hooks are the only ones that do not take a lightning module.
            # we also don't profile bc profiler hasn't been set yet
            for callback in self.callbacks:
                fn = getattr(callback, hook_name)
                if callable(fn):
                    fn(self, *args, **kwargs)
            return

        pl_module = self.lightning_module
        if pl_module:
            prev_fx_name = pl_module._current_fx_name
            pl_module._current_fx_name = hook_name

        # TODO: remove if block in v1.7
        if hook_name == "on_train_batch_start":
            with self.profiler.profile(hook_name):
                self._on_train_batch_start(*args, **kwargs)
        elif hook_name == "on_train_batch_end":
            with self.profiler.profile(hook_name):
                self._on_train_batch_end(*args, **kwargs)
        else:
            for callback in self.callbacks:
                fn = getattr(callback, hook_name)
                if callable(fn):
                    with self.profiler.profile(f"[Callback]{callback.state_key}.{hook_name}"):
                        fn(self, self.lightning_module, *args, **kwargs)

        if pl_module:
            # restore current_fx when nested context
            pl_module._current_fx_name = prev_fx_name

    # TODO: Delete this in v1.7 (deprecations: #9816 and #11148)
    def _on_train_batch_start(self, batch, batch_idx, dataloader_idx=0):
        r"""Called when the training batch begins. This function is needed because of two different deprecations affecting
        the original function in TrainerCallbackHookMixin: #9816 and #11148.
        """
        for callback in self.callbacks:
            if is_param_in_hook_signature(callback.on_train_batch_start, "dataloader_idx", explicit=True):
                callback.on_train_batch_start(self, self.lightning_module, batch, batch_idx, 0)
            else:
                callback.on_train_batch_start(self, self.lightning_module, batch, batch_idx)

    # TODO: Delete this in v1.7 (deprecations: #9816 and #11148)
    def _on_train_batch_end(self, outputs: STEP_OUTPUT, batch, batch_idx, dataloader_idx=0):
        r"""Called when the training batch ends. This function is needed because of two different deprecations affecting
        the original function in TrainerCallbackHookMixin: #9816 and #11148.
        """
        for callback in self.callbacks:
            if is_param_in_hook_signature(callback.on_train_batch_end, "dataloader_idx", explicit=True):
                callback.on_train_batch_end(self, self.lightning_module, outputs, batch, batch_idx, 0)
            else:
                callback.on_train_batch_end(self, self.lightning_module, outputs, batch, batch_idx)

    def _call_callbacks_on_save_checkpoint(self, checkpoint: Dict[str, Any]) -> Dict[str, dict]:
        """Called when saving a model checkpoint.

        Calls every callback's `on_save_checkpoint` hook. We have a dedicated function for this rather than using
        `_call_callback_hooks` because we have special logic for returning callback_states.
        """
        callback_states = {}
        for callback in self.callbacks:
            # TODO: Add profiling for on_save_checkpoint hook
            state = callback.on_save_checkpoint(self, self.lightning_module, checkpoint)
            if state:
                callback_states[callback.state_key] = state
        return callback_states

    def _call_callbacks_on_load_checkpoint(self, checkpoint: Dict[str, Any]) -> None:
        """Called when loading a model checkpoint.

        Calls every callback's `on_load_checkpoint` hook. We have a dedicated function for this rather than using
        `_call_callback_hooks` because we have special logic for getting callback_states.
        """
        callback_states: Dict[Union[Type, str], Dict] = checkpoint.get("callbacks")

        if callback_states is None:
            return

        is_legacy_ckpt = Version(checkpoint["pytorch-lightning_version"]) < Version("1.5.0dev")
        current_callbacks_keys = {cb._legacy_state_key if is_legacy_ckpt else cb.state_key for cb in self.callbacks}
        difference = callback_states.keys() - current_callbacks_keys
        if difference:
            rank_zero_warn(
                "Be aware that when using `ckpt_path`,"
                " callbacks used to create the checkpoint need to be provided during `Trainer` instantiation."
                f" Please add the following callbacks: {list(difference)}.",
            )

        for callback in self.callbacks:
            state = callback_states.get(callback.state_key, callback_states.get(callback._legacy_state_key))
            if state:
                state = deepcopy(state)
                # TODO: Add profiling for on_load_checkpoint hook
                callback.on_load_checkpoint(self, self.lightning_module, state)

    def _call_strategy_hook(
        self,
        hook_name: str,
        *args: Any,
        **kwargs: Any,
    ) -> Any:
        pl_module = self.lightning_module
        prev_fx_name = pl_module._current_fx_name
        pl_module._current_fx_name = hook_name

        fn = getattr(self.strategy, hook_name)
        if not callable(fn):
            return

        with self.profiler.profile(f"[Strategy]{self.strategy.__class__.__name__}.{hook_name}"):
            output = fn(*args, **kwargs)

        # restore current_fx when nested context
        pl_module._current_fx_name = prev_fx_name

        return output

    @staticmethod
    def _parse_devices(
        gpus: Optional[Union[List[int], str, int]],
        auto_select_gpus: bool,
        tpu_cores: Optional[Union[List[int], str, int]],
    ) -> Tuple[Optional[List[int]], Optional[Union[List[int], int]]]:
        return device_parser._parse_devices(gpus, auto_select_gpus, tpu_cores)

    @staticmethod
    def _log_api_event(event: str) -> None:
        torch._C._log_api_usage_once("lightning.trainer." + event)

    def __init_profiler(self, profiler: Optional[Union[BaseProfiler, str]]) -> None:
        if isinstance(profiler, str):
            PROFILERS = {
                "simple": SimpleProfiler,
                "advanced": AdvancedProfiler,
                "pytorch": PyTorchProfiler,
                "xla": XLAProfiler,
            }
            profiler = profiler.lower()
            if profiler not in PROFILERS:
                raise MisconfigurationException(
                    "When passing string value for the `profiler` parameter of `Trainer`,"
                    f" it can only be one of {list(PROFILERS.keys())}"
                )
            profiler_class = PROFILERS[profiler]
            profiler = profiler_class()
        self.profiler: BaseProfiler = profiler or PassThroughProfiler()

    def __setup_profiler(self) -> None:
        local_rank = self.local_rank if self.world_size > 1 else None
        self.profiler._lightning_module = proxy(self.lightning_module)
        self.profiler.setup(stage=self.state.fn._setup_fn, local_rank=local_rank, log_dir=self.log_dir)

    def _log_device_info(self) -> None:
        rank_zero_info(
            f"GPU available: {torch.cuda.is_available()}, used: {isinstance(self.accelerator, GPUAccelerator)}"
        )

        num_tpu_cores = (
            self.tpu_cores if self.tpu_cores is not None and isinstance(self.accelerator, TPUAccelerator) else 0
        )
        rank_zero_info(f"TPU available: {_TPU_AVAILABLE}, using: {num_tpu_cores} TPU cores")

        num_ipus = self.ipus if self.ipus is not None else 0
        rank_zero_info(f"IPU available: {_IPU_AVAILABLE}, using: {num_ipus} IPUs")

        num_hpus = self.hpus if self.hpus is not None else 0
        rank_zero_info(f"HPU available: {_HPU_AVAILABLE}, using: {num_hpus} HPUs")

        if torch.cuda.is_available() and not isinstance(self.accelerator, GPUAccelerator):
            rank_zero_warn(
                "GPU available but not used. Set the gpus flag in your trainer `Trainer(gpus=1)` or script `--gpus=1`.",
                category=PossibleUserWarning,
            )

        if _TPU_AVAILABLE and not isinstance(self.accelerator, TPUAccelerator):
            rank_zero_warn(
                "TPU available but not used. Set the `tpu_cores` flag in your trainer"
                " `Trainer(tpu_cores=8)` or script `--tpu_cores=8`."
            )

        if _IPU_AVAILABLE and not isinstance(self.accelerator, IPUAccelerator):
            rank_zero_warn(
                "IPU available but not used. Set the `ipus` flag in your trainer"
                " `Trainer(ipus=8)` or script `--ipus=8`."
            )

<<<<<<< HEAD
        if _HPU_AVAILABLE and not isinstance(self.accelerator, HPUAccelerator):
            rank_zero_warn(
                "HPU available but not used. Set the `hpus` flag in your trainer"
                " `Trainer(hpus=8)` or script `--hpus=8`."
            )


    def _on_exception(self) -> None:
        if not _fault_tolerant_training():
            return
        # save a checkpoint for fault tolerant training. we don't use `log_dir` to minimize the chances of failure.
        file_path = os.path.join(self.default_root_dir, ".pl_auto_save.ckpt")
        self.save_checkpoint(file_path)

=======
>>>>>>> 1026ceb8
    """
    Data loading methods
    """

    def reset_train_dataloader(self, model: Optional["pl.LightningModule"] = None) -> None:
        """Resets the train dataloader and initialises required variables (number of batches, when to validate,
        etc.).

        Args:
            model: The ``LightningModule`` if calling this outside of the trainer scope.
        """
        source = self._data_connector._train_dataloader_source
        pl_module = self.lightning_module or model
        has_step = is_overridden("training_step", pl_module)
        enable_training = self.limit_train_batches > 0
        if not (source.is_defined() and has_step and enable_training):
            return

        self.train_dataloader = self._data_connector._request_dataloader(RunningStage.TRAINING, model=model)

        if self.overfit_batches > 0:
            self.train_dataloader = self._data_connector._resolve_overfit_batches(self.train_dataloader)

        # automatically add samplers
        self.train_dataloader = apply_to_collection(
            self.train_dataloader,
            (DataLoader, CombinedLoader),
            self._data_connector._prepare_dataloader,
            mode=RunningStage.TRAINING,
        )
        loaders = (
            self.train_dataloader.loaders
            if isinstance(self.train_dataloader, CombinedLoader)
            else self.train_dataloader
        )

        # check the workers recursively
        apply_to_collection(loaders, DataLoader, self._data_connector._worker_check, "train_dataloader")

        # add worker_init_fn for correct seeding in worker processes
        apply_to_collection(loaders, DataLoader, _auto_add_worker_init_fn, rank=self.global_rank)

        # add collate_fn to collect metadata for fault tolerant training
        if _fault_tolerant_training():
            apply_to_collection(loaders, DataLoader, _add_capture_metadata_collate)

        # wrap the sequence of train loaders to a CombinedLoader object for computing the num_training_batches
        if not isinstance(self.train_dataloader, CombinedLoader):
            self.train_dataloader = CombinedLoader(loaders, self._data_connector.multiple_trainloader_mode)

        module = model or self.lightning_module or self.datamodule
        self.num_training_batches = (
            len(self.train_dataloader)
            if has_len_all_ranks(self.train_dataloader, self.strategy, module)
            else float("inf")
        )

        if isinstance(self.limit_train_batches, int):
            self.num_training_batches = min(self.num_training_batches, int(self.limit_train_batches))
        elif self.num_training_batches != float("inf"):
            self.num_training_batches = int(self.num_training_batches * self.limit_train_batches)
        elif self.limit_train_batches != 1.0:
            raise MisconfigurationException(
                "When using an IterableDataset for `limit_train_batches`,"
                " `Trainer(limit_train_batches)` must be `1.0` or an int. An int k specifies"
                " `num_training_batches` to use."
            )

        if isinstance(self.val_check_interval, int):
            self.val_check_batch = self.val_check_interval
            if self.val_check_batch > self.num_training_batches:
                raise ValueError(
                    f"`val_check_interval` ({self.val_check_interval}) must be less than or equal "
                    f"to the number of the training batches ({self.num_training_batches}). "
                    "If you want to disable validation set `limit_val_batches` to 0.0 instead."
                )
        else:
            if not has_len_all_ranks(self.train_dataloader, self.strategy, module):
                if self.val_check_interval == 1.0:
                    self.val_check_batch = float("inf")
                else:
                    raise MisconfigurationException(
                        "When using an IterableDataset for `train_dataloader`,"
                        " `Trainer(val_check_interval)` must be `1.0` or an int. An int k specifies"
                        " checking validation every k training batches."
                    )
            else:
                self.val_check_batch = int(self.num_training_batches * self.val_check_interval)
                self.val_check_batch = max(1, self.val_check_batch)

        if self.logger and self.num_training_batches < self.log_every_n_steps:
            rank_zero_warn(
                f"The number of training samples ({self.num_training_batches}) is smaller than the logging interval"
                f" Trainer(log_every_n_steps={self.log_every_n_steps}). Set a lower value for log_every_n_steps if"
                " you want to see logs for the training epoch.",
                category=PossibleUserWarning,
            )

        # store epoch of dataloader reset for reload_dataloaders_every_n_epochs
        self._last_train_dl_reload_epoch = self.current_epoch

    def reset_val_dataloader(self, model: Optional["pl.LightningModule"] = None) -> None:
        """Resets the validation dataloader and determines the number of batches.

        Args:
            model: The ``LightningModule`` if called outside of the trainer scope.
        """
        source = self._data_connector._val_dataloader_source
        pl_module = self.lightning_module or model
        has_step = is_overridden("validation_step", pl_module)
        enable_validation = self.limit_val_batches > 0
        if source.is_defined() and has_step and enable_validation:
            self.num_val_batches, self.val_dataloaders = self._data_connector._reset_eval_dataloader(
                RunningStage.VALIDATING, model=pl_module
            )

            # store epoch of dataloader reset for reload_dataloaders_every_n_epochs
            self._last_val_dl_reload_epoch = self.current_epoch

    def reset_test_dataloader(self, model: Optional["pl.LightningModule"] = None) -> None:
        """Resets the test dataloader and determines the number of batches.

        Args:
            model: The ``LightningModule`` if called outside of the trainer scope.
        """
        source = self._data_connector._test_dataloader_source
        pl_module = self.lightning_module or model
        has_step = is_overridden("test_step", pl_module)
        enable_testing = self.limit_test_batches > 0
        if source.is_defined() and has_step and enable_testing:
            self.num_test_batches, self.test_dataloaders = self._data_connector._reset_eval_dataloader(
                RunningStage.TESTING, model=pl_module
            )

    def reset_predict_dataloader(self, model: Optional["pl.LightningModule"] = None) -> None:
        """Resets the predict dataloader and determines the number of batches.

        Args:
            model: The ``LightningModule`` if called outside of the trainer scope.
        """
        source = self._data_connector._predict_dataloader_source
        pl_module = self.lightning_module or model
        enable_prediction = self.limit_predict_batches > 0
        if source.is_defined() and enable_prediction:
            self.num_predict_batches, self.predict_dataloaders = self._data_connector._reset_eval_dataloader(
                RunningStage.PREDICTING, model=pl_module
            )

    def reset_train_val_dataloaders(self, model: Optional["pl.LightningModule"] = None) -> None:
        """Resets train and val dataloaders if none are attached to the trainer.

        The val dataloader must be initialized before training loop starts, as the training loop
        inspects the val dataloader to determine whether to run the evaluation loop.
        Args:
            model: The ``LightningModule`` if called outside of the trainer scope.
        """
        if self.train_dataloader is None:
            self.reset_train_dataloader(model=model)
        if self.val_dataloaders is None:
            self.reset_val_dataloader(model=model)

    """
    Accelerator properties
    """

    @property
    def accelerator(self) -> Accelerator:
        return self.strategy.accelerator

    @property
    def strategy(self) -> Strategy:
        return self._accelerator_connector.strategy

    @property
    def training_type_plugin(self) -> Strategy:
        rank_zero_deprecation(
            "`Trainer.training_type_plugin` is deprecated in v1.6 and will be removed in v1.8. Use"
            " `Trainer.strategy` instead."
        )
        return self.strategy

    @property
    def precision_plugin(self) -> PrecisionPlugin:
        return self.strategy.precision_plugin

    @property
    def global_rank(self) -> int:
        return self.strategy.global_rank

    @property
    def local_rank(self) -> int:
        # some training types define a local rank
        return getattr(self.strategy, "local_rank", 0)

    @property
    def node_rank(self) -> int:
        # some training types define a node rank
        return getattr(self.strategy, "node_rank", 0)

    @property
    def world_size(self) -> int:
        # some training types define a world size
        return getattr(self.strategy, "world_size", 1)

    @property
    def should_rank_save_checkpoint(self) -> bool:
        rank_zero_deprecation(
            "`Trainer.should_rank_save_checkpoint` is deprecated in v1.6 and will be removed in v1.8.", stacklevel=5
        )
        strategy = self.strategy
        return (
            isinstance(strategy, pl.strategies.TPUSpawnStrategy) and strategy.local_rank == 0 or strategy.is_global_zero
        )

    @property
    def num_nodes(self) -> int:
        return self._accelerator_connector.num_nodes

    @property
    def num_processes(self) -> int:
        return self._accelerator_connector.num_processes

    @property
    def root_gpu(self) -> Optional[int]:
        return self._accelerator_connector.root_gpu

    @property
    def tpu_cores(self) -> int:
        return self._accelerator_connector.tpu_cores

    @property
    def ipus(self) -> int:
        return self._accelerator_connector.num_ipus

    @property
    def hpus(self) -> int:
        return self._accelerator_connector.num_hpus

    @property
    def num_gpus(self) -> int:
        return self._accelerator_connector.num_gpus

    @property
    def hpus(self) -> int:
        return self._accelerator_connector.num_hpus

    @property
    def devices(self) -> Optional[Union[List[int], str, int]]:
        return self._accelerator_connector.devices

    @property
    def data_parallel_device_ids(self) -> Optional[List[int]]:
        return (
            self._accelerator_connector.parallel_device_ids if self._accelerator_connector.parallel_device_ids else None
        )

    @property
    def lightning_module(self) -> "pl.LightningModule":
        # TODO: this is actually an optional return
        return self.strategy.lightning_module

    @property
    def optimizers(self) -> List[Optimizer]:
        return self.strategy.optimizers

    @optimizers.setter
    def optimizers(self, new_optims: Optional[List[Optimizer]]) -> None:
        self.strategy.optimizers = new_optims

    @property
    def lightning_optimizers(self) -> Dict[int, LightningOptimizer]:
        rank_zero_deprecation(
            "`Trainer.lightning_optimizers` is deprecated in v1.6 and will be removed in v1.8", stacklevel=5
        )
        return self.strategy._lightning_optimizers

    @property
    def lr_scheduler_configs(self) -> List[LRSchedulerConfig]:
        return self.strategy.lr_scheduler_configs

    @property
    def lr_schedulers(self) -> List[Dict[str, Any]]:
        rank_zero_deprecation(
            "`Trainer.lr_schedulers` is deprecated in v1.6 and will be removed in v1.8."
            " You can use `trainer.lr_scheduler_configs` instead which contains dataclasses instead of dictionaries.",
            stacklevel=5,
        )
        from dataclasses import asdict

        return [asdict(config) for config in self.strategy.lr_scheduler_configs]

    @property
    def optimizer_frequencies(self) -> List[int]:
        return self.strategy.optimizer_frequencies

    @optimizer_frequencies.setter
    def optimizer_frequencies(self, new_freqs: List[int]) -> None:
        self.strategy.optimizer_frequencies = new_freqs

    @property
    def amp_backend(self) -> Optional[AMPType]:
        if isinstance(self.precision_plugin, ApexMixedPrecisionPlugin):
            return AMPType.APEX
        if isinstance(self.precision_plugin, NativeMixedPrecisionPlugin):
            return AMPType.NATIVE
        return None

    @property
    def precision(self) -> Union[str, int]:
        return self.strategy.precision_plugin.precision

    @property
    def scaler(self) -> Optional[Any]:
        return getattr(self.precision_plugin, "scaler", None)

    @property
    def gpus(self) -> Optional[Union[List[int], str, int]]:
        return self._accelerator_connector.gpus

    @property
    def model(self) -> torch.nn.Module:
        """The LightningModule, but possibly wrapped into DataParallel or DistributedDataParallel.

        To access the pure LightningModule, use
        :meth:`~pytorch_lightning.trainer.trainer.Trainer.lightning_module` instead.
        """
        return self.strategy.model

    @model.setter
    def model(self, model: torch.nn.Module) -> None:
        """Setter for the model, pass-through to accelerator and plugin where the model reference is stored. Used
        by the Tuner to reset the state of Trainer and Accelerator.

        Args:
            model: The LightningModule, possibly wrapped into DataParallel or DistributedDataParallel, depending
                on the backend.
        """
        self.strategy.model = model

    """
    General properties
    """

    @property
    def log_dir(self) -> Optional[str]:
        if self.logger is None:
            dirpath = self.default_root_dir
        elif isinstance(self.logger, TensorBoardLogger):
            dirpath = self.logger.log_dir
        elif isinstance(self.logger, LoggerCollection):
            dirpath = self.default_root_dir
        else:
            dirpath = self.logger.save_dir

        dirpath = self.strategy.broadcast(dirpath)
        return dirpath

    @property
    def use_amp(self) -> bool:
        return self.precision == 16

    @property
    def is_global_zero(self) -> bool:
        return self.strategy.is_global_zero

    @property
    def slurm_job_id(self) -> Optional[int]:
        rank_zero_deprecation("Method `slurm_job_id` is deprecated in v1.6.0 and will be removed in v1.7.0.")
        return SLURMEnvironment.job_id()

    @property
    def distributed_sampler_kwargs(self) -> Optional[dict]:
        if isinstance(self.strategy, ParallelStrategy):
            return self.strategy.distributed_sampler_kwargs

    @property
    def data_parallel(self) -> bool:
        return isinstance(self.strategy, ParallelStrategy)

    @property
    def progress_bar_dict(self) -> dict:
        """Read-only for progress bar metrics."""
        rank_zero_deprecation(
            "`trainer.progress_bar_dict` is deprecated in v1.5 and will be removed in v1.7."
            " Use `ProgressBarBase.get_metrics` instead."
        )
        ref_model = self.lightning_module
        ref_model = cast(pl.LightningModule, ref_model)
        if self.progress_bar_callback:
            return self.progress_bar_callback.get_metrics(self, ref_model)
        return self.progress_bar_metrics

    @property
    def enable_validation(self) -> bool:
        """Check if we should run validation during training."""
        return (
            self._data_connector._val_dataloader_source.is_defined()
            and is_overridden("validation_step", self.lightning_module)
            and self.limit_val_batches > 0
        )

    @property
    def default_root_dir(self) -> str:
        """The default location to save artifacts of loggers, checkpoints etc.

        It is used as a fallback if logger or checkpoint callback do not define specific save paths.
        """
        if get_filesystem(self._default_root_dir).protocol == "file":
            return os.path.normpath(self._default_root_dir)
        return self._default_root_dir

    @property
    def weights_save_path(self) -> str:
        """
        The default root location to save weights (checkpoints), e.g., when the
        :class:`~pytorch_lightning.callbacks.model_checkpoint.ModelCheckpoint` does not define a file path.
        """
        if get_filesystem(self._weights_save_path).protocol == "file":
            return os.path.normpath(self._weights_save_path)
        return self._weights_save_path

    @property
    def early_stopping_callback(self) -> Optional[EarlyStopping]:
        """The first :class:`~pytorch_lightning.callbacks.early_stopping.EarlyStopping` callback in the
        Trainer.callbacks list, or ``None`` if it doesn't exist."""
        callbacks = self.early_stopping_callbacks
        return callbacks[0] if len(callbacks) > 0 else None

    @property
    def early_stopping_callbacks(self) -> List[EarlyStopping]:
        """A list of all instances of :class:`~pytorch_lightning.callbacks.early_stopping.EarlyStopping` found in
        the Trainer.callbacks list."""
        return [c for c in self.callbacks if isinstance(c, EarlyStopping)]

    @property
    def prediction_writer_callbacks(self) -> List[BasePredictionWriter]:
        """A list of all instances of :class:`~pytorch_lightning.callbacks.prediction_writer.BasePredictionWriter`
        found in the Trainer.callbacks list."""
        return [cb for cb in self.callbacks if isinstance(cb, BasePredictionWriter)]

    @property
    def checkpoint_callback(self) -> Optional[ModelCheckpoint]:
        """The first :class:`~pytorch_lightning.callbacks.model_checkpoint.ModelCheckpoint` callback in the
        Trainer.callbacks list, or ``None`` if it doesn't exist."""
        callbacks = self.checkpoint_callbacks
        return callbacks[0] if len(callbacks) > 0 else None

    @property
    def checkpoint_callbacks(self) -> List[ModelCheckpoint]:
        """A list of all instances of :class:`~pytorch_lightning.callbacks.model_checkpoint.ModelCheckpoint` found
        in the Trainer.callbacks list."""
        return [c for c in self.callbacks if isinstance(c, ModelCheckpoint)]

    @property
    def progress_bar_callback(self) -> Optional[ProgressBarBase]:
        """An instance of :class:`~pytorch_lightning.callbacks.progress.base.ProgressBarBase` found in the
        Trainer.callbacks list, or ``None`` if one doesn't exist."""
        for c in self.callbacks:
            if isinstance(c, ProgressBarBase):
                return c
        return None

    @property
    def resume_from_checkpoint(self) -> Optional[Union[str, Path]]:
        resume_from_checkpoint = self._checkpoint_connector.resume_from_checkpoint_fit_path
        if resume_from_checkpoint is not None:
            rank_zero_deprecation(
                "`trainer.resume_from_checkpoint` is deprecated in v1.5 and will be removed in v2.0."
                " Specify the fit checkpoint path with `trainer.fit(ckpt_path=)` instead.",
                stacklevel=5,
            )

        return resume_from_checkpoint

    @property
    def ckpt_path(self) -> Optional[str]:
        """Set to the path/URL of a checkpoint loaded via :meth:`~pytorch_lightning.trainer.trainer.Trainer.fit`,
        :meth:`~pytorch_lightning.trainer.trainer.Trainer.validate`,
        :meth:`~pytorch_lightning.trainer.trainer.Trainer.test`, or
        :meth:`~pytorch_lightning.trainer.trainer.Trainer.predict`. ``None`` otherwise."""
        return self._ckpt_path

    @property
    def validated_ckpt_path(self) -> Optional[str]:
        rank_zero_deprecation(
            "The `Trainer.validated_ckpt_path` attribute was deprecated in v1.6 and will be removed in v1.8. The"
            " path of a checkpoint loaded via `Trainer.{fit,validate,test,predict}` should be accessed via"
            " `Trainer.ckpt_path` instead.",
            stacklevel=5,
        )
        return self._validated_ckpt_path

    @validated_ckpt_path.setter
    def validated_ckpt_path(self, ckpt_path: Optional[str]) -> None:
        rank_zero_deprecation(
            "The `Trainer.validated_ckpt_path` attribute was deprecated in v1.6 and will be removed in v1.8. The"
            " path of a checkpoint loaded via `Trainer.{fit,validate,test,predict}` should be accessed via the"
            " read-only `Trainer.ckpt_path`.",
            stacklevel=5,
        )
        self._validated_ckpt_path = ckpt_path

    @property
    def tested_ckpt_path(self) -> Optional[str]:
        rank_zero_deprecation(
            "The `Trainer.tested_ckpt_path` attribute was deprecated in v1.6 and will be removed in v1.8. The"
            " path of a checkpoint loaded via `Trainer.{fit,validate,test,predict}` should be accessed via"
            " `Trainer.ckpt_path` instead.",
            stacklevel=5,
        )
        return self._tested_ckpt_path

    @tested_ckpt_path.setter
    def tested_ckpt_path(self, ckpt_path: Optional[str]) -> None:
        rank_zero_deprecation(
            "The `Trainer.tested_ckpt_path` attribute was deprecated in v1.6 and will be removed in v1.8. The"
            " path of a checkpoint loaded via `Trainer.{fit,validate,test,predict}` should be accessed via the"
            " read-only `Trainer.ckpt_path` instead.",
            stacklevel=5,
        )
        self._tested_ckpt_path = ckpt_path

    @property
    def predicted_ckpt_path(self) -> Optional[str]:
        rank_zero_deprecation(
            "The `Trainer.predicted_ckpt_path` attribute was deprecated in v1.6 and will be removed in v1.8. The"
            " path of a checkpoint loaded via `Trainer.{fit,validate,test,predict}` should be accessed via"
            " `Trainer.ckpt_path` instead.",
            stacklevel=5,
        )
        return self._predicted_ckpt_path

    @predicted_ckpt_path.setter
    def predicted_ckpt_path(self, ckpt_path: Optional[str]) -> None:
        rank_zero_deprecation(
            "The `Trainer.predicted_ckpt_path` attribute was deprecated in v1.6 and will be removed in v1.8. The"
            " path of a checkpoint loaded via `Trainer.{fit,validate,test,predict}` should be accessed via the"
            " read-only `Trainer.ckpt_path` instead.",
            stacklevel=5,
        )
        self._predicted_ckpt_path = ckpt_path

    def save_checkpoint(self, filepath: _PATH, weights_only: bool = False) -> None:
        r"""
        Runs routine to create a checkpoint.

        Args:
            filepath: Path where checkpoint is saved.
            weights_only: If ``True``, will only save the model weights.

        """
        self._checkpoint_connector.save_checkpoint(filepath, weights_only)

    """
    Parsing properties
    """

    @classmethod
    def default_attributes(cls) -> dict:
        init_signature = inspect.signature(cls)
        return {k: v.default for k, v in init_signature.parameters.items()}

    @classmethod
    def get_deprecated_arg_names(cls) -> List:
        """Returns a list with deprecated Trainer arguments."""
        depr_arg_names = []
        for name, val in cls.__dict__.items():
            if name.startswith("DEPRECATED") and isinstance(val, (tuple, list)):
                depr_arg_names.extend(val)
        return depr_arg_names

    @classmethod
    def from_argparse_args(cls: Any, args: Union[Namespace, ArgumentParser], **kwargs) -> Any:
        return from_argparse_args(cls, args, **kwargs)

    @classmethod
    def parse_argparser(cls, arg_parser: Union[ArgumentParser, Namespace]) -> Namespace:
        return parse_argparser(cls, arg_parser)

    @classmethod
    def match_env_arguments(cls) -> Namespace:
        return parse_env_variables(cls)

    @classmethod
    def add_argparse_args(cls, parent_parser: ArgumentParser, **kwargs) -> ArgumentParser:
        return add_argparse_args(cls, parent_parser, **kwargs)

    """
    State properties
    """

    @property
    def interrupted(self) -> bool:
        return self.state.status == TrainerStatus.INTERRUPTED

    @property
    def training(self) -> bool:
        return self.state.stage == RunningStage.TRAINING

    @training.setter
    def training(self, val: bool) -> None:
        if val:
            self.state.stage = RunningStage.TRAINING
        elif self.training:
            self.state.stage = None

    @property
    def testing(self) -> bool:
        return self.state.stage == RunningStage.TESTING

    @testing.setter
    def testing(self, val: bool) -> None:
        if val:
            self.state.stage = RunningStage.TESTING
        elif self.testing:
            self.state.stage = None

    @property
    def predicting(self) -> bool:
        return self.state.stage == RunningStage.PREDICTING

    @predicting.setter
    def predicting(self, val: bool) -> None:
        if val:
            self.state.stage = RunningStage.PREDICTING
        elif self.predicting:
            self.state.stage = None

    @property
    def tuning(self) -> bool:
        return self.state.stage == RunningStage.TUNING

    @tuning.setter
    def tuning(self, val: bool) -> None:
        if val:
            self.state.stage = RunningStage.TUNING
        elif self.tuning:
            self.state.stage = None

    @property
    def validating(self) -> bool:
        return self.state.stage == RunningStage.VALIDATING

    @validating.setter
    def validating(self, val: bool) -> None:
        if val:
            self.state.stage = RunningStage.VALIDATING
        elif self.validating:
            self.state.stage = None

    @property
    def evaluating(self) -> bool:
        return self.state.stage and self.state.stage.evaluating

    @property
    def sanity_checking(self) -> bool:
        return self.state.stage == RunningStage.SANITY_CHECKING

    @sanity_checking.setter
    def sanity_checking(self, val: bool) -> None:
        if val:
            self.state.stage = RunningStage.SANITY_CHECKING
        elif self.sanity_checking:
            self.state.stage = None

    """
    Loop properties
    """

    @property
    def global_step(self) -> int:
        return self.fit_loop.global_step

    @property
    def current_epoch(self) -> int:
        """The current epoch, updated after the epoch end hooks are run."""
        return self.fit_loop.epoch_progress.current.completed

    @property
    def max_epochs(self) -> int:
        return self.fit_loop.max_epochs

    @property
    def min_epochs(self) -> int:
        return self.fit_loop.min_epochs

    @property
    def max_steps(self) -> int:
        return self.fit_loop.max_steps

    @property
    def min_steps(self) -> Optional[int]:
        return self.fit_loop.min_steps

    @property
    def is_last_batch(self) -> bool:
        return self.fit_loop.epoch_loop.batch_progress.is_last_batch

    @property
    def fit_loop(self) -> FitLoop:
        return self._fit_loop

    @fit_loop.setter
    def fit_loop(self, loop: FitLoop):
        """Attach a custom fit loop to this Trainer.

        It will run with
        :meth:`~pytorch_lightning.trainer.trainer.Trainer.fit`.
        """
        loop.trainer = self
        self._fit_loop = loop

    @property
    def validate_loop(self) -> EvaluationLoop:
        return self._validate_loop

    @validate_loop.setter
    def validate_loop(self, loop: EvaluationLoop):
        """Attach a custom validation loop to this Trainer.

        It will run with
        :meth:`~pytorch_lightning.trainer.trainer.Trainer.validate`. Note that this loop is different from the one
        running during training inside the :meth:`pytorch_lightning.trainer.trainer.Trainer.fit` call.
        """
        loop.trainer = self
        self._validate_loop = loop

    @property
    def test_loop(self) -> EvaluationLoop:
        return self._test_loop

    @test_loop.setter
    def test_loop(self, loop: EvaluationLoop):
        """Attach a custom test loop to this Trainer.

        It will run with
        :meth:`~pytorch_lightning.trainer.trainer.Trainer.test`.
        """
        loop.trainer = self
        self._test_loop = loop

    @property
    def predict_loop(self) -> PredictionLoop:
        return self._predict_loop

    @predict_loop.setter
    def predict_loop(self, loop: PredictionLoop):
        """Attach a custom prediction loop to this Trainer.

        It will run with
        :meth:`~pytorch_lightning.trainer.trainer.Trainer.predict`.
        """
        loop.trainer = self
        self._predict_loop = loop

    @property
    def verbose_evaluate(self) -> bool:
        rank_zero_deprecation(
            "The `Trainer.verbose_evaluate` property has been deprecated and will be removed in v1.8. The current value"
            " returned is the union of the validate and test loop values. You can choose which one to access with"
            " `trainer.{validate,test}_loop.verbose`.",
            stacklevel=5,
        )
        return self.validate_loop.verbose or self.test_loop.verbose

    @verbose_evaluate.setter
    def verbose_evaluate(self, verbose: bool) -> None:
        rank_zero_deprecation(
            "The `Trainer.verbose_evaluate` property has been deprecated and will be removed in v1.8. This will set"
            " the value for both trainer.{validate,test}_loop.verbose`.",
            stacklevel=5,
        )
        self.validate_loop.verbose = verbose
        self.test_loop.verbose = verbose

    @property
    def _evaluation_loop(self) -> EvaluationLoop:
        if self.state.fn in (TrainerFn.FITTING, TrainerFn.TUNING):
            return self.fit_loop.epoch_loop.val_loop
        if self.state.fn == TrainerFn.VALIDATING:
            return self.validate_loop
        if self.state.fn == TrainerFn.TESTING:
            return self.test_loop
        raise RuntimeError("The `Trainer._evaluation_loop` property isn't defined. Accessed outside of scope")

    @property
    def _active_loop(self) -> Optional[Union[FitLoop, EvaluationLoop, PredictionLoop]]:
        if self.training:
            return self.fit_loop
        if self.sanity_checking or self.evaluating:
            return self._evaluation_loop
        if self.predicting:
            return self.predict_loop

    """
    Logging properties
    """

    @property
    def logger(self) -> Optional[LightningLoggerBase]:
        if len(self.loggers) == 0:
            return None
        if len(self.loggers) == 1:
            return self.loggers[0]
        else:
            rank_zero_warn(
                "Using trainer.logger when Trainer is configured to use multiple loggers."
                " This behavior will change in v1.8 when LoggerCollection is removed, and"
                " trainer.logger will return the first logger in trainer.loggers"
            )
            return LoggerCollection(self.loggers)

    @logger.setter
    def logger(self, logger: Optional[LightningLoggerBase]) -> None:
        if not logger:
            self.loggers = []
        elif isinstance(logger, LoggerCollection):
            self.loggers = list(logger)
        else:
            self.loggers = [logger]

    @property
    def loggers(self) -> List[LightningLoggerBase]:
        return self._loggers

    @loggers.setter
    def loggers(self, loggers: Optional[List[LightningLoggerBase]]) -> None:
        self._loggers = loggers if loggers else []

    @property
    def callback_metrics(self) -> dict:
        return self.logger_connector.callback_metrics

    @property
    def logged_metrics(self) -> dict:
        return self.logger_connector.logged_metrics

    @property
    def progress_bar_metrics(self) -> dict:
        return self.logger_connector.progress_bar_metrics

    @property
    def _results(self) -> Optional[_ResultCollection]:
        active_loop = self._active_loop
        if active_loop is not None:
            return active_loop._results

    def _exit_gracefully_on_signal(self) -> None:
        if not _fault_tolerant_training() or not self._should_terminate_gracefully():
            return
        raise ExitGracefullyException(0)

    def _should_terminate_gracefully(self) -> bool:
        value = torch.tensor(int(self._terminate_gracefully), device=self.strategy.root_device)
        return self.strategy.reduce(value, reduce_op="sum") > 0

    @property
    def weights_summary(self) -> Optional[str]:
        rank_zero_deprecation("`Trainer.weights_summary` is deprecated in v1.5 and will be removed in v1.7.")
        return self._weights_summary

    @weights_summary.setter
    def weights_summary(self, val: Optional[str]) -> None:
        rank_zero_deprecation("Setting `Trainer.weights_summary` is deprecated in v1.5 and will be removed in v1.7.")
        self._weights_summary = val

    """
    Other
    """

    @property
    def terminate_on_nan(self) -> bool:
        rank_zero_deprecation("`Trainer.terminate_on_nan` is deprecated in v1.5 and will be removed in 1.7.")
        return self._terminate_on_nan

    @terminate_on_nan.setter
    def terminate_on_nan(self, val: bool) -> None:
        rank_zero_deprecation(
            f"Setting `Trainer.terminate_on_nan = {val}` is deprecated in v1.5 and will be removed in 1.7."
            f" Please set `Trainer(detect_anomaly={val})` instead."
        )
        self._terminate_on_nan = val  # : 212


def _determine_batch_limits(batches: Optional[Union[int, float]], name: str) -> Union[int, float]:
    if batches is None:
        # batches is optional to know if the user passed a value so that we can show the above info messages only to the
        # users that set a value explicitly
        return 1.0

    # differentiating based on the type can be error-prone for users. show a message describing the chosen behaviour
    if isinstance(batches, int) and batches == 1:
        if name == "limit_train_batches":
            message = "1 batch per epoch will be used."
        elif name == "val_check_interval":
            message = "validation will run after every batch."
        else:
            message = "1 batch will be used."
        rank_zero_info(f"`Trainer({name}=1)` was configured so {message}")
    elif isinstance(batches, float) and batches == 1.0:
        if name == "limit_train_batches":
            message = "100% of the batches per epoch will be used."
        elif name == "val_check_interval":
            message = "validation will run at the end of the training epoch."
        else:
            message = "100% of the batches will be used."
        rank_zero_info(f"`Trainer({name}=1.0)` was configured so {message}.")

    if 0 <= batches <= 1:
        return batches
    if batches > 1 and batches % 1.0 == 0:
        return int(batches)
    raise MisconfigurationException(
        f"You have passed invalid value {batches} for {name}, it has to be in [0.0, 1.0] or an int."
    )<|MERGE_RESOLUTION|>--- conflicted
+++ resolved
@@ -1806,23 +1806,12 @@
                 " `Trainer(ipus=8)` or script `--ipus=8`."
             )
 
-<<<<<<< HEAD
         if _HPU_AVAILABLE and not isinstance(self.accelerator, HPUAccelerator):
             rank_zero_warn(
-                "HPU available but not used. Set the `hpus` flag in your trainer"
-                " `Trainer(hpus=8)` or script `--hpus=8`."
+                "HPU available but not used. Set the `devices` flag in your trainer"
+                " `Trainer(devices=8)`."
             )
 
-
-    def _on_exception(self) -> None:
-        if not _fault_tolerant_training():
-            return
-        # save a checkpoint for fault tolerant training. we don't use `log_dir` to minimize the chances of failure.
-        file_path = os.path.join(self.default_root_dir, ".pl_auto_save.ckpt")
-        self.save_checkpoint(file_path)
-
-=======
->>>>>>> 1026ceb8
     """
     Data loading methods
     """
