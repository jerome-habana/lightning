--- conflicted
+++ resolved
@@ -764,19 +764,7 @@
 
         from pytorch_lightning.utilities import _IS_INTERACTIVE
 
-<<<<<<< HEAD
-        # TODO move is_compatible logic to strategy API
-        interactive_compatible_strategy = (
-            DataParallelStrategy.strategy_name,
-            DDPSpawnStrategy.strategy_name,
-            DDPSpawnShardedStrategy.strategy_name,
-            TPUSpawnStrategy.strategy_name,
-            HPUParallelStrategy.strategy_name,
-        )
-        if _IS_INTERACTIVE and self.strategy.strategy_name not in interactive_compatible_strategy:
-=======
         if _IS_INTERACTIVE and self.strategy.launcher and not self.strategy.launcher.is_interactive_compatible:
->>>>>>> 1026ceb8
             raise MisconfigurationException(
                 f"`Trainer(strategy={self.strategy.strategy_name!r})` or"
                 f" `Trainer(accelerator={self.strategy.strategy_name!r})` is not compatible with an interactive"
