# Copyright The PyTorch Lightning team.
#
# Licensed under the Apache License, Version 2.0 (the "License");
# you may not use this file except in compliance with the License.
# You may obtain a copy of the License at
#
#     http://www.apache.org/licenses/LICENSE-2.0
#
# Unless required by applicable law or agreed to in writing, software
# distributed under the License is distributed on an "AS IS" BASIS,
# WITHOUT WARRANTIES OR CONDITIONS OF ANY KIND, either express or implied.
# See the License for the specific language governing permissions and
# limitations under the License.
from dataclasses import asdict, dataclass, field
from typing import Type


@dataclass
class BaseProgress:
    """Mixin that implements state-loading utilities for dataclasses."""

    def state_dict(self) -> dict:
        return asdict(self)

    def load_state_dict(self, state_dict: dict) -> None:
        self.__dict__.update(state_dict)

    @classmethod
    def from_state_dict(cls, state_dict: dict) -> "BaseProgress":
        obj = cls()
        obj.load_state_dict(state_dict)
        return obj


@dataclass
class ReadyCompletedTracker(BaseProgress):
    """Track an event's progress.

    Args:
        ready: Intended to track the number of events ready to start.
        completed: Intended to be incremented after the event completes (e.g. after ``on_*_end`` runs).

    These attributes should be increased in order, that is, :attr:`ready` first and :attr:`completed` last.
    """

    ready: int = 0
    completed: int = 0

    def reset(self) -> None:
        """Reset the state."""
        self.ready = 0
        self.completed = 0

    def reset_on_restart(self) -> None:
        """Reset the progress on restart.

        If there is a failure before all attributes are increased, restore the attributes to the last fully completed
        value.
        """
        self.ready = self.completed


@dataclass
class StartedTracker(ReadyCompletedTracker):
    """Track an event's progress.

    Args:
        ready: Intended to track the number of events ready to start.
        started: Intended to be incremented after the event is started (e.g. after ``on_*_start`` runs).
        completed: Intended to be incremented after the event completes (e.g. after ``on_*_end`` runs).

    These attributes should be increased in order, that is, :attr:`ready` first and :attr:`completed` last.
    """

    started: int = 0

    def reset(self) -> None:
        super().reset()
        self.started = 0

    def reset_on_restart(self) -> None:
        super().reset_on_restart()
        self.started = self.completed


@dataclass
class ProcessedTracker(StartedTracker):
    """Track an event's progress.

    Args:
        ready: Intended to track the number of events ready to start.
        started: Intended to be incremented after the event is started (e.g. after ``on_*_start`` runs).
        processed: Intended to be incremented after the event is processed.
        completed: Intended to be incremented after the event completes (e.g. after ``on_*_end`` runs).

    These attributes should be increased in order, that is, :attr:`ready` first and :attr:`completed` last.
    """

    processed: int = 0

    def reset(self) -> None:
        super().reset()
        self.processed = 0

    def reset_on_restart(self) -> None:
        # use `processed` in this case as the reset value
        self.completed = self.processed
        super().reset_on_restart()


@dataclass
class Progress(BaseProgress):
    """Track aggregated and current progress.

    Args:
        total: Intended to track the total progress of an event.
        current: Intended to track the current progress of an event.
    """

    total: ReadyCompletedTracker = field(default_factory=ProcessedTracker)
    current: ReadyCompletedTracker = field(default_factory=ProcessedTracker)

    def __post_init__(self) -> None:
        if type(self.total) is not type(self.current):  # noqa: E721
            raise ValueError("The `total` and `current` instances should be of the same class")

    def increment_ready(self) -> None:
        self.total.ready += 1
        self.current.ready += 1

    def increment_started(self) -> None:
        if not isinstance(self.total, StartedTracker):
            raise TypeError(f"`{self.total.__class__.__name__}` doesn't have a `started` attribute")
        self.total.started += 1
        self.current.started += 1

    def increment_processed(self) -> None:
        if not isinstance(self.total, ProcessedTracker):
            raise TypeError(f"`{self.total.__class__.__name__}` doesn't have a `processed` attribute")
        self.total.processed += 1
        self.current.processed += 1

    def increment_completed(self) -> None:
        self.total.completed += 1
        self.current.completed += 1

    @classmethod
    def from_defaults(cls, tracker_cls: Type[ReadyCompletedTracker], **kwargs: int) -> "Progress":
        """Utility function to easily create an instance from keyword arguments to both ``Tracker``s."""
        return cls(total=tracker_cls(**kwargs), current=tracker_cls(**kwargs))

    def load_state_dict(self, state_dict: dict) -> None:
        self.total.load_state_dict(state_dict["total"])
        self.current.load_state_dict(state_dict["current"])

    def reset_on_restart(self):
        self.current.reset_on_restart()


@dataclass
class DataLoaderProgress(Progress):
    """Tracks the dataloader progress These counters are local to a trainer rank. By default, they are not globally
    synced across all ranks.

    Args:
        total: Tracks the total dataloader progress.
        current: Tracks the current dataloader progress.
    """

    total: ReadyCompletedTracker = field(default_factory=ReadyCompletedTracker)
    current: ReadyCompletedTracker = field(default_factory=ReadyCompletedTracker)


@dataclass
class SchedulerProgress(Progress):
    """Tracks the scheduler progress. These counters are local to a trainer rank. By default, they are not globally
    synced across all ranks.

    Args:
        total: Tracks the total scheduler progress.
        current: Tracks the current scheduler progress.
    """

    total: ReadyCompletedTracker = field(default_factory=ReadyCompletedTracker)
    current: ReadyCompletedTracker = field(default_factory=ReadyCompletedTracker)


@dataclass
class OptimizerProgress(BaseProgress):
    """Track optimizer progress.

    Args:
        step: Tracks ``optimizer.step`` calls.
        zero_grad: Tracks ``optimizer.zero_grad`` calls.
    """

    step: Progress = field(default_factory=lambda: Progress.from_defaults(ReadyCompletedTracker))
    zero_grad: Progress = field(default_factory=lambda: Progress.from_defaults(StartedTracker))

    def reset_on_epoch(self) -> None:
        self.step.current.reset()
        self.zero_grad.current.reset()

    def load_state_dict(self, state_dict: dict) -> None:
        self.step.load_state_dict(state_dict["step"])
        self.zero_grad.load_state_dict(state_dict["zero_grad"])

    def reset_on_restart(self):
        self.step.reset_on_restart()
        self.zero_grad.reset_on_restart()


@dataclass
class OptimizationProgress(BaseProgress):
    """Track optimization progress.

    Args:
        optimizer: Tracks optimizer progress.
        optimizer_position: The index of the current optimizer amongst the currently active optimizers.
            Used to know which optimizer we were using when restarting.
            Since not all optimizers may be active at a given time, this index is different from the ``optimizer_idx``
            seen in the optimization loops.
    """

    # TODO: support for multiple optimizers
    optimizer: OptimizerProgress = field(default_factory=OptimizerProgress)
    optimizer_position: int = 0

    @property
    def optimizer_steps(self) -> int:
        return self.optimizer.step.total.completed

    def reset_on_epoch(self) -> None:
        self.optimizer.reset_on_epoch()

    def load_state_dict(self, state_dict: dict) -> None:
        self.optimizer.load_state_dict(state_dict["optimizer"])
<<<<<<< HEAD
        self.optimizer_idx = state_dict["optimizer_idx"]

    def reset_on_restart(self):
        self.optimizer.reset_on_restart()
=======
        self.optimizer_position = state_dict["optimizer_position"]
>>>>>>> e2eb8324
<|MERGE_RESOLUTION|>--- conflicted
+++ resolved
@@ -235,11 +235,7 @@
 
     def load_state_dict(self, state_dict: dict) -> None:
         self.optimizer.load_state_dict(state_dict["optimizer"])
-<<<<<<< HEAD
-        self.optimizer_idx = state_dict["optimizer_idx"]
+        self.optimizer_position = state_dict["optimizer_position"]
 
     def reset_on_restart(self):
-        self.optimizer.reset_on_restart()
-=======
-        self.optimizer_position = state_dict["optimizer_position"]
->>>>>>> e2eb8324
+        self.optimizer.reset_on_restart()