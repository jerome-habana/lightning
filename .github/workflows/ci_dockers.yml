--- conflicted
+++ resolved
@@ -23,14 +23,9 @@
     strategy:
       fail-fast: false
       matrix:
-<<<<<<< HEAD
-        python_version: ["3.9"]  # latest
-        pytorch_version: ["1.8.1", "1.10.0"]  # LTS, stable
-=======
         # should be the config used in '.github/workflows/release-docker.yml', but we just keep one to check.
         python_version: ["3.9"]
-        pytorch_version: ["1.9"]
->>>>>>> 92371064
+        pytorch_version: ["1.10.0"]
     steps:
       - name: Checkout
         uses: actions/checkout@v2
@@ -53,11 +48,7 @@
       matrix:
         # the config used in '.circleci/config.yml`'
         python_version: ["3.7"]
-<<<<<<< HEAD
         xla_version: ["1.8.1"]
-=======
-        xla_version: ["1.8"]
->>>>>>> 92371064
     steps:
       - name: Checkout
         uses: actions/checkout@v2
@@ -80,21 +71,10 @@
       matrix:
         # the config used in '.azure-pipelines/gpu-tests.yml'
         python_version: ["3.7"]
-<<<<<<< HEAD
         pytorch_version: ["1.8.1"]
     steps:
       - name: Checkout
         uses: actions/checkout@v2
-      - run: |
-          cuda=$(python -c "from distutils.version import LooseVersion as LVer ; print(11.1 if LVer('${{matrix.pytorch_version}}') > LVer('1.7') else 10.2)" 2>&1)
-          echo "::set-output name=CUDA::$cuda"
-        id: extend
-=======
-        pytorch_version: ["1.8"]
-    steps:
-      - name: Checkout
-        uses: actions/checkout@v2
->>>>>>> 92371064
       - name: Build CUDA Docker
         # publish master/release
         uses: docker/build-push-action@v2
@@ -102,10 +82,6 @@
           build-args: |
             PYTHON_VERSION=${{ matrix.python_version }}
             PYTORCH_VERSION=${{ matrix.pytorch_version }}
-<<<<<<< HEAD
-            CUDA_VERSION=${{ steps.extend.outputs.CUDA }}
-=======
->>>>>>> 92371064
           file: dockers/base-cuda/Dockerfile
           push: false
         timeout-minutes: 75
@@ -116,13 +92,8 @@
       fail-fast: false
       matrix:
         # the config used in '.github/workflows/ci_test-conda.yml'
-<<<<<<< HEAD
         python_version: ["3.8"]
         pytorch_version: ["1.7.1", "1.8.1", "1.9.1", "1.10.0"]
-=======
-        python_version: ["3.7"]
-        pytorch_version: ["1.6", "1.7", "1.8", "1.9", "1.10"]
->>>>>>> 92371064
     steps:
       - name: Checkout
         uses: actions/checkout@v2
@@ -148,17 +119,10 @@
       fail-fast: false
       matrix:
         # the config used in 'dockers/ipu-ci-runner/Dockerfile'
-<<<<<<< HEAD
         python_version: ["3.9"]  # latest
         # TODO: upgrade - PopTorch 2.2 uses torch 1.9, see:
         # https://docs.graphcore.ai/projects/poptorch-user-guide/en/latest/installation.html#version-compatibility
         pytorch_version: ["1.7.1"]
-=======
-        python_version: ["3.8"]  # latest
-        # TODO: upgrade - PopTorch 2.2 uses torch 1.9, see:
-        # https://docs.graphcore.ai/projects/poptorch-user-guide/en/latest/installation.html#version-compatibility
-        pytorch_version: ["1.7"]
->>>>>>> 92371064
     steps:
       - name: Checkout
         uses: actions/checkout@v2
