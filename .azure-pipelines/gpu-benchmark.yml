--- conflicted
+++ resolved
@@ -28,13 +28,8 @@
     cancelTimeoutInMinutes: "2"
     pool: gridai-spot-pool
     container:
-<<<<<<< HEAD
-      # base ML image: mcr.microsoft.com/azureml/openmpi3.1.2-cuda10.2-cudnn8-ubuntu18.04
-      image: "pytorchlightning/pytorch_lightning:base-cuda-py3.8-torch1.8.1"
-=======
       # should match the one in '.azure-pipelines/gpu-benchmark.yml'
-      image: "pytorchlightning/pytorch_lightning:base-cuda-py3.7-torch1.8"
->>>>>>> 939a8618
+      image: "pytorchlightning/pytorch_lightning:base-cuda-py3.7-torch1.8.1"
       options: "--runtime=nvidia -e NVIDIA_VISIBLE_DEVICES=all --shm-size=32g"
     workspace:
       clean: all
